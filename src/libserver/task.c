/*-
 * Copyright 2016 Vsevolod Stakhov
 *
 * Licensed under the Apache License, Version 2.0 (the "License");
 * you may not use this file except in compliance with the License.
 * You may obtain a copy of the License at
 *
 *   http://www.apache.org/licenses/LICENSE-2.0
 *
 * Unless required by applicable law or agreed to in writing, software
 * distributed under the License is distributed on an "AS IS" BASIS,
 * WITHOUT WARRANTIES OR CONDITIONS OF ANY KIND, either express or implied.
 * See the License for the specific language governing permissions and
 * limitations under the License.
 */
#include "task.h"
#include "rspamd.h"
#include "filter.h"
#include "protocol.h"
#include "message.h"
#include "lua/lua_common.h"
#include "email_addr.h"
#include "composites.h"
#include "stat_api.h"
#include "unix-std.h"
#include "utlist.h"
#include "contrib/zstd/zstd.h"
#include "libserver/mempool_vars_internal.h"
#include "libmime/lang_detection.h"
#include <math.h>

/*
 * Do not print more than this amount of elts
 */
static const int max_log_elts = 7;

static GQuark
rspamd_task_quark (void)
{
	return g_quark_from_static_string ("task-error");
}

static void
rspamd_request_header_dtor (gpointer p)
{
	GPtrArray *ar = p;
	guint i;
	rspamd_ftok_t *tok;

	if (ar) {
		for (i = 0; i < ar->len; i ++) {
			tok = g_ptr_array_index (ar, i);
			rspamd_fstring_mapped_ftok_free (tok);
		}

		g_ptr_array_free (ar, TRUE);
	}
}

/*
 * Create new task
 */
struct rspamd_task *
rspamd_task_new (struct rspamd_worker *worker, struct rspamd_config *cfg,
		rspamd_mempool_t *pool,
		struct rspamd_lang_detector *lang_det)
{
	struct rspamd_task *new_task;

	new_task = g_malloc0 (sizeof (struct rspamd_task));
	new_task->worker = worker;

	if (cfg) {
		new_task->cfg = cfg;
		REF_RETAIN (cfg);

		if (cfg->check_all_filters) {
			new_task->flags |= RSPAMD_TASK_FLAG_PASS_ALL;
		}

		new_task->re_rt = rspamd_re_cache_runtime_new (cfg->re_cache);
	}

	gettimeofday (&new_task->tv, NULL);
	new_task->time_real = rspamd_get_ticks (FALSE);
	new_task->time_virtual = rspamd_get_virtual_ticks ();
	new_task->time_real_finish = NAN;
	new_task->time_virtual_finish = NAN;
	new_task->lang_det = lang_det;

	if (pool == NULL) {
		new_task->task_pool =
				rspamd_mempool_new (rspamd_mempool_suggest_size (), "task");
		new_task->flags |= RSPAMD_TASK_FLAG_OWN_POOL;
	}
	else {
		new_task->task_pool = pool;
	}

	new_task->raw_headers = g_hash_table_new_full (rspamd_strcase_hash,
			rspamd_strcase_equal, NULL, rspamd_ptr_array_free_hard);
	new_task->headers_order = g_queue_new ();
	new_task->request_headers = g_hash_table_new_full (rspamd_ftok_icase_hash,
			rspamd_ftok_icase_equal, rspamd_fstring_mapped_ftok_free,
			rspamd_request_header_dtor);
	rspamd_mempool_add_destructor (new_task->task_pool,
		(rspamd_mempool_destruct_t) g_hash_table_unref,
		new_task->request_headers);
	new_task->reply_headers = g_hash_table_new_full (rspamd_ftok_icase_hash,
			rspamd_ftok_icase_equal, rspamd_fstring_mapped_ftok_free,
			rspamd_fstring_mapped_ftok_free);
	rspamd_mempool_add_destructor (new_task->task_pool,
			(rspamd_mempool_destruct_t) g_hash_table_unref,
			new_task->reply_headers);
	rspamd_mempool_add_destructor (new_task->task_pool,
			(rspamd_mempool_destruct_t) g_hash_table_unref,
			new_task->raw_headers);
	rspamd_mempool_add_destructor (new_task->task_pool,
			(rspamd_mempool_destruct_t) g_queue_free,
			new_task->headers_order);
	new_task->emails = g_hash_table_new (rspamd_email_hash, rspamd_emails_cmp);
	rspamd_mempool_add_destructor (new_task->task_pool,
			(rspamd_mempool_destruct_t) g_hash_table_unref,
			new_task->emails);
	new_task->urls = g_hash_table_new (rspamd_url_hash, rspamd_urls_cmp);
	rspamd_mempool_add_destructor (new_task->task_pool,
			(rspamd_mempool_destruct_t) g_hash_table_unref,
			new_task->urls);
	new_task->parts = g_ptr_array_sized_new (4);
	rspamd_mempool_add_destructor (new_task->task_pool,
			rspamd_ptr_array_free_hard, new_task->parts);
	new_task->text_parts = g_ptr_array_sized_new (2);
	rspamd_mempool_add_destructor (new_task->task_pool,
			rspamd_ptr_array_free_hard, new_task->text_parts);
	new_task->received = g_ptr_array_sized_new (8);
	rspamd_mempool_add_destructor (new_task->task_pool,
			rspamd_ptr_array_free_hard, new_task->received);

	new_task->sock = -1;
	new_task->flags |= (RSPAMD_TASK_FLAG_MIME|RSPAMD_TASK_FLAG_JSON);
	new_task->pre_result.action = METRIC_ACTION_MAX;

	new_task->message_id = new_task->queue_id = "undef";
	new_task->messages = ucl_object_typed_new (UCL_OBJECT);
	new_task->lua_cache = g_hash_table_new (rspamd_str_hash, rspamd_str_equal);

	return new_task;
}


static void
rspamd_task_reply (struct rspamd_task *task)
{
	if (task->fin_callback) {
		task->fin_callback (task, task->fin_arg);
	}
	else {
		rspamd_protocol_write_reply (task);
	}
}

/*
 * Called if all filters are processed
 * @return TRUE if session should be terminated
 */
gboolean
rspamd_task_fin (void *arg)
{
	struct rspamd_task *task = (struct rspamd_task *) arg;

	/* Task is already finished or skipped */
	if (RSPAMD_TASK_IS_PROCESSED (task)) {
		rspamd_task_reply (task);
		return TRUE;
	}

	if (!rspamd_task_process (task, RSPAMD_TASK_PROCESS_ALL)) {
		rspamd_task_reply (task);
		return TRUE;
	}

	if (RSPAMD_TASK_IS_PROCESSED (task)) {
		rspamd_task_reply (task);
		return TRUE;
	}

	/* One more iteration */
	return FALSE;
}

/*
 * Called if session was restored inside fin callback
 */
void
rspamd_task_restore (void *arg)
{
	/* XXX: not needed now ? */
}

/*
 * Free all structures of worker_task
 */
void
rspamd_task_free (struct rspamd_task *task)
{
	struct rspamd_mime_part *p;
	struct rspamd_mime_text_part *tp;
	struct rspamd_email_address *addr;
	struct rspamd_lua_cached_entry *entry;
	GHashTableIter it;
	gpointer k, v;
	guint i;

	if (task) {
		debug_task ("free pointer %p", task);

		for (i = 0; i < task->parts->len; i ++) {
			p = g_ptr_array_index (task->parts, i);

			if (p->raw_headers) {
				g_hash_table_unref (p->raw_headers);
			}

			if (p->headers_order) {
				g_queue_free (p->headers_order);
			}

			if (IS_CT_MULTIPART (p->ct)) {
				if (p->specific.mp.children) {
					g_ptr_array_free (p->specific.mp.children, TRUE);
				}
			}
		}

		for (i = 0; i < task->text_parts->len; i ++) {
			tp = g_ptr_array_index (task->text_parts, i);

			if (tp->normalized_words) {
				g_array_free (tp->normalized_words, TRUE);
			}
			if (tp->normalized_hashes) {
				g_array_free (tp->normalized_hashes, TRUE);
			}
			if (tp->ucs32_words) {
				g_array_free (tp->ucs32_words, TRUE);
			}
			if (tp->languages) {
				g_ptr_array_free (tp->languages, TRUE);
			}
		}

		if (task->rcpt_envelope) {
			for (i = 0; i < task->rcpt_envelope->len; i ++) {
				addr = g_ptr_array_index (task->rcpt_envelope, i);
				rspamd_email_address_free (addr);
			}

			g_ptr_array_free (task->rcpt_envelope, TRUE);
		}

		if (task->from_envelope) {
			rspamd_email_address_free (task->from_envelope);
		}

		ucl_object_unref (task->messages);
		rspamd_re_cache_runtime_destroy (task->re_rt);

		if (task->http_conn != NULL) {
			rspamd_http_connection_reset (task->http_conn);
			rspamd_http_connection_unref (task->http_conn);
		}

		if (task->settings != NULL) {
			ucl_object_unref (task->settings);
		}

		if (task->client_addr) {
			rspamd_inet_address_free (task->client_addr);
		}

		if (task->from_addr) {
			rspamd_inet_address_free (task->from_addr);
		}

		if (task->err) {
			g_error_free (task->err);
		}

		if (event_get_base (&task->timeout_ev) != NULL) {
			event_del (&task->timeout_ev);
		}

		if (task->guard_ev) {
			event_del (task->guard_ev);
		}

		if (task->sock != -1) {
			close (task->sock);
		}

		if (task->cfg) {
			if (task->lua_cache) {
				g_hash_table_iter_init (&it, task->lua_cache);

				while (g_hash_table_iter_next (&it, &k, &v)) {
					entry = (struct rspamd_lua_cached_entry *)v;
					luaL_unref (task->cfg->lua_state,
							LUA_REGISTRYINDEX, entry->ref);
				}

				g_hash_table_unref (task->lua_cache);
			}

			REF_RELEASE (task->cfg);
		}

		if (task->flags & RSPAMD_TASK_FLAG_OWN_POOL) {
			rspamd_mempool_delete (task->task_pool);
		}

		g_free (task);
	}
}

struct rspamd_task_map {
	gpointer begin;
	gulong len;
};

static void
rspamd_task_unmapper (gpointer ud)
{
	struct rspamd_task_map *m = ud;

	munmap (m->begin, m->len);
}

gboolean
rspamd_task_load_message (struct rspamd_task *task,
	struct rspamd_http_message *msg, const gchar *start, gsize len)
{
	guint control_len, r;
	struct ucl_parser *parser;
	ucl_object_t *control_obj;
	gchar filepath[PATH_MAX], *fp;
	gint fd, flen;
	gulong offset = 0, shmem_size = 0;
	rspamd_ftok_t *tok;
	gpointer map;
	struct stat st;
	struct rspamd_task_map *m;
	const gchar *ft;

#ifdef HAVE_SANE_SHMEM
	ft = "shm";
#else
	ft = "file";
#endif

	if (msg) {
		rspamd_protocol_handle_headers (task, msg);
	}

	tok = rspamd_task_get_request_header (task, "shm");

	if (tok) {
		/* Shared memory part */
		r = rspamd_strlcpy (filepath, tok->begin,
				MIN (sizeof (filepath), tok->len + 1));

		rspamd_url_decode (filepath, filepath, r + 1);
		flen = strlen (filepath);

		if (filepath[0] == '"' && flen > 2) {
			/* We need to unquote filepath */
			fp = &filepath[1];
			fp[flen - 2] = '\0';
		}
		else {
			fp = &filepath[0];
		}
#ifdef HAVE_SANE_SHMEM
		fd = shm_open (fp, O_RDONLY, 00600);
#else
		fd = open (fp, O_RDONLY, 00600);
#endif
		if (fd == -1) {
			g_set_error (&task->err, rspamd_task_quark(), RSPAMD_PROTOCOL_ERROR,
					"Cannot open %s segment (%s): %s", ft, fp, strerror (errno));
			return FALSE;
		}

		if (fstat (fd, &st) == -1) {
			g_set_error (&task->err, rspamd_task_quark(), RSPAMD_PROTOCOL_ERROR,
					"Cannot stat %s segment (%s): %s", ft, fp, strerror (errno));
			close (fd);

			return FALSE;
		}

		map = mmap (NULL, st.st_size, PROT_READ, MAP_SHARED, fd, 0);

		if (map == MAP_FAILED) {
			close (fd);
			g_set_error (&task->err, rspamd_task_quark(), RSPAMD_PROTOCOL_ERROR,
					"Cannot mmap %s (%s): %s", ft, fp, strerror (errno));
			return FALSE;
		}

		close (fd);

		tok = rspamd_task_get_request_header (task, "shm-offset");

		if (tok) {
			rspamd_strtoul (tok->begin, tok->len, &offset);

			if (offset > (gulong)st.st_size) {
				msg_err_task ("invalid offset %ul (%ul available) for shm "
						"segment %s", offset, st.st_size, fp);
				munmap (map, st.st_size);

				return FALSE;
			}
		}

		tok = rspamd_task_get_request_header (task, "shm-length");
		shmem_size = st.st_size;


		if (tok) {
			rspamd_strtoul (tok->begin, tok->len, &shmem_size);

			if (shmem_size > (gulong)st.st_size) {
				msg_err_task ("invalid length %ul (%ul available) for %s "
						"segment %s", shmem_size, st.st_size, ft, fp);
				munmap (map, st.st_size);

				return FALSE;
			}
		}

		task->msg.begin = ((guchar *)map) + offset;
		task->msg.len = shmem_size;
		m = rspamd_mempool_alloc (task->task_pool, sizeof (*m));
		m->begin = map;
		m->len = st.st_size;

		msg_info_task ("loaded message from shared memory %s (%ul size, %ul offset)",
				fp, shmem_size, offset);

		rspamd_mempool_add_destructor (task->task_pool, rspamd_task_unmapper, m);

		return TRUE;
	}

	tok = rspamd_task_get_request_header (task, "file");

	if (tok == NULL) {
		tok = rspamd_task_get_request_header (task, "path");
	}

	if (tok) {
		debug_task ("want to scan file %T", tok);

		r = rspamd_strlcpy (filepath, tok->begin,
				MIN (sizeof (filepath), tok->len + 1));

		rspamd_url_decode (filepath, filepath, r + 1);
		flen = strlen (filepath);

		if (filepath[0] == '"' && flen > 2) {
			/* We need to unquote filepath */
			fp = &filepath[1];
			fp[flen - 2] = '\0';
		}
		else {
			fp = &filepath[0];
		}

		if (stat (fp, &st) == -1) {
			g_set_error (&task->err, rspamd_task_quark(), RSPAMD_PROTOCOL_ERROR,
					"Invalid file (%s): %s", fp, strerror (errno));
			return FALSE;
		}

		if (G_UNLIKELY (st.st_size == 0)) {
			/* Empty file */
			task->flags |= RSPAMD_TASK_FLAG_EMPTY;
			task->msg.begin = rspamd_mempool_strdup (task->task_pool, "");
			task->msg.len = 0;
		}
		else {
			fd = open (fp, O_RDONLY);

			if (fd == -1) {
				g_set_error (&task->err, rspamd_task_quark (),
						RSPAMD_PROTOCOL_ERROR,
						"Cannot open file (%s): %s", fp, strerror (errno));
				return FALSE;
			}

			map = mmap (NULL, st.st_size, PROT_READ, MAP_SHARED, fd, 0);


			if (map == MAP_FAILED) {
				close (fd);
				g_set_error (&task->err, rspamd_task_quark (),
						RSPAMD_PROTOCOL_ERROR,
						"Cannot mmap file (%s): %s", fp, strerror (errno));
				return FALSE;
			}

			close (fd);
			task->msg.begin = map;
			task->msg.len = st.st_size;
			m = rspamd_mempool_alloc (task->task_pool, sizeof (*m));
			m->begin = map;
			m->len = st.st_size;

			rspamd_mempool_add_destructor (task->task_pool, rspamd_task_unmapper, m);
		}

		task->msg.fpath = rspamd_mempool_strdup (task->task_pool, fp);
		task->flags |= RSPAMD_TASK_FLAG_FILE;

		msg_info_task ("loaded message from file %s", fp);

		return TRUE;
	}

	/* Plain data */
	debug_task ("got input of length %z", task->msg.len);

	/* Check compression */
	tok = rspamd_task_get_request_header (task, "compression");

	if (tok) {
		/* Need to uncompress */
		rspamd_ftok_t t;

		t.begin = "zstd";
		t.len = 4;

		if (rspamd_ftok_casecmp (tok, &t) == 0) {
			ZSTD_DStream *zstream;
			ZSTD_inBuffer zin;
			ZSTD_outBuffer zout;
			guchar *out;
			gsize outlen, r;
			gulong dict_id;

			if (!rspamd_libs_reset_decompression (task->cfg->libs_ctx)) {
				g_set_error (&task->err, rspamd_task_quark(),
						RSPAMD_PROTOCOL_ERROR,
						"Cannot decompress, decompressor init failed");

				return FALSE;
			}

			tok = rspamd_task_get_request_header (task, "dictionary");

			if (tok != NULL) {
				/* We need to use custom dictionary */
				if (!rspamd_strtoul (tok->begin, tok->len, &dict_id)) {
					g_set_error (&task->err, rspamd_task_quark(), RSPAMD_PROTOCOL_ERROR,
							"Non numeric dictionary");

					return FALSE;
				}

				if (!task->cfg->libs_ctx->in_dict) {
					g_set_error (&task->err, rspamd_task_quark(), RSPAMD_PROTOCOL_ERROR,
							"Unknown dictionary, undefined locally");

					return FALSE;
				}

				if (task->cfg->libs_ctx->in_dict->id != dict_id) {
					g_set_error (&task->err, rspamd_task_quark(), RSPAMD_PROTOCOL_ERROR,
							"Unknown dictionary, invalid dictionary id");

					return FALSE;
				}
			}

			zstream = task->cfg->libs_ctx->in_zstream;

			zin.pos = 0;
			zin.src = start;
			zin.size = len;

			if ((outlen = ZSTD_getDecompressedSize (start, len)) == 0) {
				outlen = ZSTD_DStreamOutSize ();
			}

			out = g_malloc (outlen);
			zout.dst = out;
			zout.pos = 0;
			zout.size = outlen;

			while (zin.pos < zin.size) {
				r = ZSTD_decompressStream (zstream, &zout, &zin);

				if (ZSTD_isError (r)) {
					g_set_error (&task->err, rspamd_task_quark(),
							RSPAMD_PROTOCOL_ERROR,
							"Decompression error: %s", ZSTD_getErrorName (r));

					return FALSE;
				}

				if (zout.pos == zout.size) {
					/* We need to extend output buffer */
					zout.size = zout.size * 1.5 + 1.0;
					zout.dst = g_realloc (zout.dst, zout.size);
				}
			}

			rspamd_mempool_add_destructor (task->task_pool, g_free, zout.dst);
			task->msg.begin = zout.dst;
			task->msg.len = zout.pos;
			task->flags |= RSPAMD_TASK_FLAG_COMPRESSED;

			msg_info_task ("loaded message from zstd compressed stream; "
					"compressed: %ul; uncompressed: %ul",
					(gulong)zin.size, (gulong)zout.pos);

		}
		else {
			g_set_error (&task->err, rspamd_task_quark(), RSPAMD_PROTOCOL_ERROR,
					"Invalid compression method");
			return FALSE;
		}
	}
	else {
		task->msg.begin = start;
		task->msg.len = len;
	}

	if (task->msg.len == 0) {
		task->flags |= RSPAMD_TASK_FLAG_EMPTY;
	}

	if (task->flags & RSPAMD_TASK_FLAG_HAS_CONTROL) {
		/* We have control chunk, so we need to process it separately */
		if (task->msg.len < task->message_len) {
			msg_warn_task ("message has invalid message length: %ul and total len: %ul",
					task->message_len, task->msg.len);
			g_set_error (&task->err, rspamd_task_quark(), RSPAMD_PROTOCOL_ERROR,
					"Invalid length");
			return FALSE;
		}
		control_len = task->msg.len - task->message_len;

		if (control_len > 0) {
			parser = ucl_parser_new (UCL_PARSER_KEY_LOWERCASE);

			if (!ucl_parser_add_chunk (parser, task->msg.begin, control_len)) {
				msg_warn_task ("processing of control chunk failed: %s",
						ucl_parser_get_error (parser));
				ucl_parser_free (parser);
			}
			else {
				control_obj = ucl_parser_get_object (parser);
				ucl_parser_free (parser);
				rspamd_protocol_handle_control (task, control_obj);
				ucl_object_unref (control_obj);
			}

			task->msg.begin += control_len;
			task->msg.len -= control_len;
		}
	}

	return TRUE;
}

static gint
rspamd_task_select_processing_stage (struct rspamd_task *task, guint stages)
{
	gint st, mask;

	mask = task->processed_stages;

	if (mask == 0) {
		st = 0;
	}
	else {
		for (st = 1; mask != 1; st ++) {
			mask = (unsigned int)mask >> 1;
		}
	}

	st = 1 << st;

	if (stages & st) {
		return st;
	}
	else if (st < RSPAMD_TASK_STAGE_DONE) {
		/* We assume that the stage that was not requested is done */
		task->processed_stages |= st;
		return rspamd_task_select_processing_stage (task, stages);
	}

	/* We are done */
	return RSPAMD_TASK_STAGE_DONE;
}

gboolean
rspamd_task_process (struct rspamd_task *task, guint stages)
{
	gint st;
	gboolean ret = TRUE;
	GError *stat_error = NULL;

	/* Avoid nested calls */
	if (task->flags & RSPAMD_TASK_FLAG_PROCESSING) {
		return TRUE;
	}

	if (RSPAMD_TASK_IS_PROCESSED (task)) {
		return TRUE;
	}

	task->flags |= RSPAMD_TASK_FLAG_PROCESSING;

	st = rspamd_task_select_processing_stage (task, stages);

	switch (st) {
	case RSPAMD_TASK_STAGE_READ_MESSAGE:
		if (!rspamd_message_parse (task)) {
			ret = FALSE;
		}
		break;

	case RSPAMD_TASK_STAGE_PRE_FILTERS:
		rspamd_symbols_cache_process_symbols (task, task->cfg->cache,
				RSPAMD_TASK_STAGE_PRE_FILTERS);
		break;

	case RSPAMD_TASK_STAGE_FILTERS:
		rspamd_symbols_cache_process_symbols (task, task->cfg->cache,
				RSPAMD_TASK_STAGE_FILTERS);
		break;

	case RSPAMD_TASK_STAGE_CLASSIFIERS:
	case RSPAMD_TASK_STAGE_CLASSIFIERS_PRE:
	case RSPAMD_TASK_STAGE_CLASSIFIERS_POST:
		if (!RSPAMD_TASK_IS_EMPTY (task)) {
			if (rspamd_stat_classify (task, task->cfg->lua_state, st, &stat_error) ==
					RSPAMD_STAT_PROCESS_ERROR) {
				msg_err_task ("classify error: %e", stat_error);
				g_error_free (stat_error);
			}
		}
		break;

	case RSPAMD_TASK_STAGE_COMPOSITES:
		rspamd_make_composites (task);
		break;

	case RSPAMD_TASK_STAGE_POST_FILTERS:
		rspamd_symbols_cache_process_symbols (task, task->cfg->cache,
				RSPAMD_TASK_STAGE_POST_FILTERS);

		if ((task->flags & RSPAMD_TASK_FLAG_LEARN_AUTO) &&
				!RSPAMD_TASK_IS_EMPTY (task) &&
				!(task->flags & (RSPAMD_TASK_FLAG_LEARN_SPAM|RSPAMD_TASK_FLAG_LEARN_HAM))) {
			rspamd_stat_check_autolearn (task);
		}
		break;

	case RSPAMD_TASK_STAGE_LEARN:
	case RSPAMD_TASK_STAGE_LEARN_PRE:
	case RSPAMD_TASK_STAGE_LEARN_POST:
		if (task->flags & (RSPAMD_TASK_FLAG_LEARN_SPAM|RSPAMD_TASK_FLAG_LEARN_HAM)) {
			if (task->err == NULL) {
				if (!rspamd_stat_learn (task,
						task->flags & RSPAMD_TASK_FLAG_LEARN_SPAM,
						task->cfg->lua_state, task->classifier,
						st, &stat_error)) {

					if (stat_error == NULL) {
						g_set_error (&stat_error,
								g_quark_from_static_string ("stat"), 500,
								"Unknown statistics error");
					}

					msg_err_task ("learn error: %e", stat_error);

					if (!(task->flags & RSPAMD_TASK_FLAG_LEARN_AUTO)) {
						task->err = stat_error;
						task->processed_stages |= RSPAMD_TASK_STAGE_DONE;
					}
					else {
						/* Do not skip idempotent in case of learn error */
						if (stat_error) {
							g_error_free (stat_error);
						}

						task->processed_stages |= RSPAMD_TASK_STAGE_LEARN|
								RSPAMD_TASK_STAGE_LEARN_PRE|
								RSPAMD_TASK_STAGE_LEARN_POST;
					}
				}
			}
		}
		break;
	case RSPAMD_TASK_STAGE_COMPOSITES_POST:
		/* Second run of composites processing before idempotent filters */
		rspamd_make_composites (task);
		break;
	case RSPAMD_TASK_STAGE_IDEMPOTENT:
		rspamd_symbols_cache_process_symbols (task, task->cfg->cache,
				RSPAMD_TASK_STAGE_IDEMPOTENT);
		break;

	case RSPAMD_TASK_STAGE_DONE:
		task->processed_stages |= RSPAMD_TASK_STAGE_DONE;
		break;

	default:
		/* TODO: not implemented stage */
		break;
	}

	if (RSPAMD_TASK_IS_SKIPPED (task)) {
		task->processed_stages |= RSPAMD_TASK_STAGE_DONE;
	}

	task->flags &= ~RSPAMD_TASK_FLAG_PROCESSING;

	if (!ret || RSPAMD_TASK_IS_PROCESSED (task)) {
		if (!ret) {
			/* Set processed flags */
			task->processed_stages |= RSPAMD_TASK_STAGE_DONE;
		}

		msg_debug_task ("task is processed");

		return ret;
	}

	if (rspamd_session_events_pending (task->s) != 0) {
		/* We have events pending, so we consider this stage as incomplete */
		msg_debug_task ("need more work on stage %d", st);
	}
	else {
		/* Mark the current stage as done and go to the next stage */
		msg_debug_task ("completed stage %d", st);
		task->processed_stages |= st;

		/* Tail recursion */
		return rspamd_task_process (task, stages);
	}

	return ret;
}

struct rspamd_email_address*
rspamd_task_get_sender (struct rspamd_task *task)
{
	return task->from_envelope;
}

static const gchar *
rspamd_task_cache_principal_recipient (struct rspamd_task *task,
		const gchar *rcpt, gsize len)
{
	gchar *rcpt_lc;

	if (rcpt == NULL) {
		return NULL;
	}

	rcpt_lc = rspamd_mempool_alloc (task->task_pool, len + 1);
	rspamd_strlcpy (rcpt_lc, rcpt, len + 1);
	rspamd_str_lc (rcpt_lc, len);

	rspamd_mempool_set_variable (task->task_pool,
			RSPAMD_MEMPOOL_PRINCIPAL_RECIPIENT, rcpt_lc, NULL);

	return rcpt_lc;
}

const gchar *
rspamd_task_get_principal_recipient (struct rspamd_task *task)
{
	const gchar *val;
	struct rspamd_email_address *addr;

	val = rspamd_mempool_get_variable (task->task_pool,
			RSPAMD_MEMPOOL_PRINCIPAL_RECIPIENT);

	if (val) {
		return val;
	}

	if (task->deliver_to) {
		return rspamd_task_cache_principal_recipient (task, task->deliver_to,
				strlen (task->deliver_to));
	}
	if (task->rcpt_envelope != NULL) {
		addr = g_ptr_array_index (task->rcpt_envelope, 0);

		if (addr->addr) {
			return rspamd_task_cache_principal_recipient (task, addr->addr,
					addr->addr_len);
		}
	}

	if (task->rcpt_mime != NULL && task->rcpt_mime->len > 0) {
		addr = g_ptr_array_index (task->rcpt_mime, 0);

		if (addr->addr) {
			return rspamd_task_cache_principal_recipient (task, addr->addr,
					addr->addr_len);
		}
	}

	return NULL;
}

gboolean
rspamd_learn_task_spam (struct rspamd_task *task,
	gboolean is_spam,
	const gchar *classifier,
	GError **err)
{
	if (is_spam) {
		task->flags |= RSPAMD_TASK_FLAG_LEARN_SPAM;
	}
	else {
		task->flags |= RSPAMD_TASK_FLAG_LEARN_HAM;
	}

	task->classifier = classifier;

	return TRUE;
}

static gboolean
rspamd_task_log_check_condition (struct rspamd_task *task,
		struct rspamd_log_format *lf)
{
	gboolean ret = FALSE;

	switch (lf->type) {
	case RSPAMD_LOG_MID:
		if (task->message_id && strcmp (task->message_id, "undef") != 0) {
			ret = TRUE;
		}
		break;
	case RSPAMD_LOG_QID:
		if (task->queue_id && strcmp (task->queue_id, "undef") != 0) {
			ret = TRUE;
		}
		break;
	case RSPAMD_LOG_USER:
		if (task->user) {
			ret = TRUE;
		}
		break;
	case RSPAMD_LOG_IP:
		if (task->from_addr && rspamd_ip_is_valid (task->from_addr)) {
			ret = TRUE;
		}
		break;
	case RSPAMD_LOG_SMTP_RCPT:
	case RSPAMD_LOG_SMTP_RCPTS:
		if (task->rcpt_envelope && task->rcpt_envelope->len > 0) {
			ret = TRUE;
		}
		break;
	case RSPAMD_LOG_MIME_RCPT:
	case RSPAMD_LOG_MIME_RCPTS:
		if (task->rcpt_mime && task->rcpt_mime->len > 0) {
			ret = TRUE;
		}
		break;
	case RSPAMD_LOG_SMTP_FROM:
		if (task->from_envelope) {
			ret = TRUE;
		}
		break;
	case RSPAMD_LOG_MIME_FROM:
		if (task->from_mime && task->from_mime->len > 0) {
			ret = TRUE;
		}
		break;
	case RSPAMD_LOG_FILENAME:
		if (task->msg.fpath) {
			ret = TRUE;
		}
		break;
	default:
		ret = TRUE;
		break;
	}

	return ret;
}

/*
 * Sort by symbol's score -> name
 */
static gint
rspamd_task_compare_log_sym (gconstpointer a, gconstpointer b)
{
	const struct rspamd_symbol_result *s1 = *(const struct rspamd_symbol_result **)a,
			*s2 = *(const struct rspamd_symbol_result **)b;
	gdouble w1, w2;


	w1 = fabs (s1->score);
	w2 = fabs (s2->score);

	if (w1 == w2 && s1->name && s2->name) {
		return strcmp (s1->name, s2->name);
	}

	return (w2 - w1) * 1000.0;
}

static rspamd_ftok_t
rspamd_task_log_metric_res (struct rspamd_task *task,
		struct rspamd_log_format *lf)
{
	static gchar scorebuf[32];
	rspamd_ftok_t res = {.begin = NULL, .len = 0};
	struct rspamd_metric_result *mres;
	GHashTableIter it;
	gboolean first = TRUE;
	gpointer k, v;
	rspamd_fstring_t *symbuf;
	struct rspamd_symbol_result *sym;
	GPtrArray *sorted_symbols;
	enum rspamd_action_type act;
	guint i, j;

	mres = task->result;
<<<<<<< HEAD
	rspamd_check_action_metric (task, mres);
=======
	act = rspamd_check_action_metric (task, mres);
>>>>>>> e87232fd

	if (mres != NULL) {
		switch (lf->type) {
		case RSPAMD_LOG_ISSPAM:
			if (RSPAMD_TASK_IS_SKIPPED (task)) {
				res.begin = "S";
			}
			else if (act == METRIC_ACTION_REJECT) {
				res.begin = "T";
			}
			else {
				res.begin = "F";
			}

			res.len = 1;
			break;
		case RSPAMD_LOG_ACTION:
			res.begin = rspamd_action_to_str (act);
			res.len = strlen (res.begin);
			break;
		case RSPAMD_LOG_SCORES:
			res.len = rspamd_snprintf (scorebuf, sizeof (scorebuf), "%.2f/%.2f",
					mres->score, rspamd_task_get_required_score (task, mres));
			res.begin = scorebuf;
			break;
		case RSPAMD_LOG_SYMBOLS:
			symbuf = rspamd_fstring_sized_new (128);
			g_hash_table_iter_init (&it, mres->symbols);
			sorted_symbols = g_ptr_array_sized_new (g_hash_table_size (mres->symbols));

			while (g_hash_table_iter_next (&it, &k, &v)) {
				g_ptr_array_add (sorted_symbols, v);
			}

			g_ptr_array_sort (sorted_symbols, rspamd_task_compare_log_sym);

			for (i = 0; i < sorted_symbols->len; i ++) {
				sym = g_ptr_array_index (sorted_symbols, i);

				if (first) {
					rspamd_printf_fstring (&symbuf, "%s", sym->name);
				}
				else {
					rspamd_printf_fstring (&symbuf, ",%s", sym->name);
				}

				if (lf->flags & RSPAMD_LOG_FMT_FLAG_SYMBOLS_SCORES) {
					rspamd_printf_fstring (&symbuf, "(%.2f)", sym->score);
				}

				if (lf->flags & RSPAMD_LOG_FMT_FLAG_SYMBOLS_PARAMS) {
					rspamd_printf_fstring (&symbuf, "{");

					if (sym->options) {
						struct rspamd_symbol_option *opt;

						j = 0;

						DL_FOREACH (sym->opts_head, opt) {
							rspamd_printf_fstring (&symbuf, "%s;", opt->option);

							if (j >= max_log_elts) {
								rspamd_printf_fstring (&symbuf, "...;");
								break;
							}

							j ++;
						}
					}

					rspamd_printf_fstring (&symbuf, "}");
				}

				first = FALSE;
			}

			g_ptr_array_free (sorted_symbols, TRUE);

			rspamd_mempool_add_destructor (task->task_pool,
					(rspamd_mempool_destruct_t)rspamd_fstring_free,
					symbuf);
			res.begin = symbuf->str;
			res.len = symbuf->len;
			break;
		default:
			break;
		}
	}

	return res;
}

static rspamd_fstring_t *
rspamd_task_log_write_var (struct rspamd_task *task, rspamd_fstring_t *logbuf,
		const rspamd_ftok_t *var, const rspamd_ftok_t *content)
{
	rspamd_fstring_t *res = logbuf;
	const gchar *p, *c, *end;

	if (content == NULL) {
		/* Just output variable */
		res = rspamd_fstring_append (res, var->begin, var->len);
	}
	else {
		/* Replace $ with variable value */
		p = content->begin;
		c = p;
		end = p + content->len;

		while (p < end) {
			if (*p == '$') {
				if (p > c) {
					res = rspamd_fstring_append (res, c, p - c);
				}

				res = rspamd_fstring_append (res, var->begin, var->len);
				p ++;
				c = p;
			}
			else {
				p ++;
			}
		}

		if (p > c) {
			res = rspamd_fstring_append (res, c, p - c);
		}
	}

	return res;
}

static rspamd_fstring_t *
rspamd_task_write_ialist (struct rspamd_task *task,
		GPtrArray *addrs, gint lim,
		struct rspamd_log_format *lf,
		rspamd_fstring_t *logbuf)
{
	rspamd_fstring_t *res = logbuf, *varbuf;
	rspamd_ftok_t var = {.begin = NULL, .len = 0};
	struct rspamd_email_address *addr;
	gint i, nchars = 0, cur_chars;

	if (lim <= 0) {
		lim = addrs->len;
	}

	varbuf = rspamd_fstring_new ();

	PTR_ARRAY_FOREACH (addrs, i, addr) {
		if (i >= lim) {
			break;
		}
		cur_chars = addr->addr_len;
		varbuf = rspamd_fstring_append (varbuf, addr->addr,
				cur_chars);
		nchars += cur_chars;

		if (varbuf->len > 0) {
			if (i != lim - 1) {
				varbuf = rspamd_fstring_append (varbuf, ",", 1);
			}
		}

		if (i >= max_log_elts || nchars >= max_log_elts * 10) {
			varbuf = rspamd_fstring_append (varbuf, "...", 3);
			break;
		}
	}

	if (varbuf->len > 0) {
		var.begin = varbuf->str;
		var.len = varbuf->len;
		res = rspamd_task_log_write_var (task, logbuf,
				&var, (const rspamd_ftok_t *) lf->data);
	}

	rspamd_fstring_free (varbuf);

	return res;
}

static rspamd_fstring_t *
rspamd_task_write_addr_list (struct rspamd_task *task,
		GPtrArray *addrs, gint lim,
		struct rspamd_log_format *lf,
		rspamd_fstring_t *logbuf)
{
	rspamd_fstring_t *res = logbuf, *varbuf;
	rspamd_ftok_t var = {.begin = NULL, .len = 0};
	struct rspamd_email_address *addr;
	gint i;

	if (lim <= 0) {
		lim = addrs->len;
	}

	varbuf = rspamd_fstring_new ();

	for (i = 0; i < lim; i++) {
		addr = g_ptr_array_index (addrs, i);

		if (addr->addr) {
			varbuf = rspamd_fstring_append (varbuf, addr->addr, addr->addr_len);
		}

		if (varbuf->len > 0) {
			if (i != lim - 1) {
				varbuf = rspamd_fstring_append (varbuf, ",", 1);
			}
		}

		if (i >= max_log_elts) {
			varbuf = rspamd_fstring_append (varbuf, "...", 3);
			break;
		}
	}

	if (varbuf->len > 0) {
		var.begin = varbuf->str;
		var.len = varbuf->len;
		res = rspamd_task_log_write_var (task, logbuf,
				&var, (const rspamd_ftok_t *) lf->data);
	}

	rspamd_fstring_free (varbuf);

	return res;
}

static rspamd_fstring_t *
rspamd_task_log_variable (struct rspamd_task *task,
		struct rspamd_log_format *lf, rspamd_fstring_t *logbuf)
{
	rspamd_fstring_t *res = logbuf;
	rspamd_ftok_t var = {.begin = NULL, .len = 0};
	static gchar numbuf[64];
	static const gchar undef[] = "undef";

	switch (lf->type) {
	/* String vars */
	case RSPAMD_LOG_MID:
		if (task->message_id) {
			var.begin = task->message_id;
			var.len = strlen (var.begin);
		}
		else {
			var.begin = undef;
			var.len = sizeof (undef) - 1;
		}
		break;
	case RSPAMD_LOG_QID:
		if (task->queue_id) {
			var.begin = task->queue_id;
			var.len = strlen (var.begin);
		}
		else {
			var.begin = undef;
			var.len = sizeof (undef) - 1;
		}
		break;
	case RSPAMD_LOG_USER:
		if (task->user) {
			var.begin = task->user;
			var.len = strlen (var.begin);
		}
		else {
			var.begin = undef;
			var.len = sizeof (undef) - 1;
		}
		break;
	case RSPAMD_LOG_IP:
		if (task->from_addr && rspamd_ip_is_valid (task->from_addr)) {
			var.begin = rspamd_inet_address_to_string (task->from_addr);
			var.len = strlen (var.begin);
		}
		else {
			var.begin = undef;
			var.len = sizeof (undef) - 1;
		}
		break;
	/* Numeric vars */
	case RSPAMD_LOG_LEN:
		var.len = rspamd_snprintf (numbuf, sizeof (numbuf), "%uz",
				task->msg.len);
		var.begin = numbuf;
		break;
	case RSPAMD_LOG_DNS_REQ:
		var.len = rspamd_snprintf (numbuf, sizeof (numbuf), "%uD",
				task->dns_requests);
		var.begin = numbuf;
		break;
	case RSPAMD_LOG_TIME_REAL:
		var.begin = rspamd_log_check_time (task->time_real,
				task->time_real_finish,
				task->cfg->clock_res);
		var.len = strlen (var.begin);
		break;
	case RSPAMD_LOG_TIME_VIRTUAL:
		var.begin = rspamd_log_check_time (task->time_virtual,
				task->time_virtual_finish,
				task->cfg->clock_res);
		var.len = strlen (var.begin);
		break;
	/* InternetAddress vars */
	case RSPAMD_LOG_SMTP_FROM:
		if (task->from_envelope) {
			var.begin = task->from_envelope->addr;
			var.len = task->from_envelope->addr_len;
		}
		break;
	case RSPAMD_LOG_MIME_FROM:
		if (task->from_mime) {
			return rspamd_task_write_ialist (task, task->from_mime, 1, lf,
					logbuf);
		}
		break;
	case RSPAMD_LOG_SMTP_RCPT:
		if (task->rcpt_envelope) {
			return rspamd_task_write_addr_list (task, task->rcpt_envelope, 1, lf,
					logbuf);
		}
		break;
	case RSPAMD_LOG_MIME_RCPT:
		if (task->rcpt_mime) {
			return rspamd_task_write_ialist (task, task->rcpt_mime, 1, lf,
					logbuf);
		}
		break;
	case RSPAMD_LOG_SMTP_RCPTS:
		if (task->rcpt_envelope) {
			return rspamd_task_write_addr_list (task, task->rcpt_envelope, -1, lf,
					logbuf);
		}
		break;
	case RSPAMD_LOG_MIME_RCPTS:
		if (task->rcpt_mime) {
			return rspamd_task_write_ialist (task, task->rcpt_mime, -1, lf,
					logbuf);
		}
		break;
	case RSPAMD_LOG_DIGEST:
		var.len = rspamd_snprintf (numbuf, sizeof (numbuf), "%*xs",
				(gint)sizeof (task->digest), task->digest);
		var.begin = numbuf;
		break;
	case RSPAMD_LOG_FILENAME:
		if (task->msg.fpath) {
			var.len = strlen (task->msg.fpath);
			var.begin = task->msg.fpath;
		}
		else {
			var.begin = undef;
			var.len = sizeof (undef) - 1;
		}
		break;
	default:
		var = rspamd_task_log_metric_res (task, lf);
		break;
	}

	if (var.len > 0) {
		res = rspamd_task_log_write_var (task, logbuf,
				&var, (const rspamd_ftok_t *)lf->data);
	}

	return res;
}

void
rspamd_task_write_log (struct rspamd_task *task)
{
	rspamd_fstring_t *logbuf;
	struct rspamd_log_format *lf;
	struct rspamd_task **ptask;
	const gchar *lua_str;
	gsize lua_str_len;
	lua_State *L;

	g_assert (task != NULL);

	if (task->cfg->log_format == NULL ||
			(task->flags & RSPAMD_TASK_FLAG_NO_LOG)) {
		return;
	}

	logbuf = rspamd_fstring_sized_new (1000);

	DL_FOREACH (task->cfg->log_format, lf) {
		switch (lf->type) {
		case RSPAMD_LOG_STRING:
			logbuf = rspamd_fstring_append (logbuf, lf->data, lf->len);
			break;
		case RSPAMD_LOG_LUA:
			L = task->cfg->lua_state;
			lua_rawgeti (L, LUA_REGISTRYINDEX, GPOINTER_TO_INT (lf->data));
			ptask = lua_newuserdata (L, sizeof (*ptask));
			rspamd_lua_setclass (L, "rspamd{task}", -1);
			*ptask = task;

			if (lua_pcall (L, 1, 1, 0) != 0) {
				msg_err_task ("call to log function failed: %s",
						lua_tostring (L, -1));
				lua_pop (L, 1);
			}
			else {
				lua_str = lua_tolstring (L, -1, &lua_str_len);

				if (lua_str != NULL) {
					logbuf = rspamd_fstring_append (logbuf, lua_str, lua_str_len);
				}
				lua_pop (L, 1);
			}
			break;
		default:
			/* We have a variable in log format */
			if (lf->flags & RSPAMD_LOG_FMT_FLAG_CONDITION) {
				if (!rspamd_task_log_check_condition (task, lf)) {
					continue;
				}
			}

			logbuf = rspamd_task_log_variable (task, lf, logbuf);
			break;
		}
	}

	msg_info_task ("%V", logbuf);

	rspamd_fstring_free (logbuf);
}

gdouble
rspamd_task_get_required_score (struct rspamd_task *task, struct rspamd_metric_result *m)
{
	guint i;

	if (m == NULL) {
		m = task->result;

		if (m == NULL) {
			return NAN;
		}
	}

	for (i = METRIC_ACTION_REJECT; i < METRIC_ACTION_NOACTION; i ++) {
		if (!isnan (m->actions_limits[i])) {
			return m->actions_limits[i];
		}
	}

	return NAN;
}

rspamd_ftok_t *
rspamd_task_get_request_header (struct rspamd_task *task,
		const gchar *name)
{
	GPtrArray *ret;
	rspamd_ftok_t srch;

	srch.begin = (gchar *)name;
	srch.len = strlen (name);

	ret = g_hash_table_lookup (task->request_headers, &srch);

	if (ret) {
		return (rspamd_ftok_t *)g_ptr_array_index (ret, 0);
	}

	return NULL;
}

GPtrArray*
rspamd_task_get_request_header_multiple (struct rspamd_task *task,
		const gchar *name)
{
	GPtrArray *ret;
	rspamd_ftok_t srch;

	srch.begin = (gchar *)name;
	srch.len = strlen (name);

	ret = g_hash_table_lookup (task->request_headers, &srch);

	return ret;
}


void
rspamd_task_add_request_header (struct rspamd_task *task,
		rspamd_ftok_t *name, rspamd_ftok_t *value)
{
	GPtrArray *ret;

	ret = g_hash_table_lookup (task->request_headers, name);

	if (ret) {
		g_ptr_array_add (ret, value);

		/* We need to free name token */
		rspamd_fstring_mapped_ftok_free (name);
	}
	else {
		ret = g_ptr_array_sized_new (2);
		g_ptr_array_add (ret, value);
		g_hash_table_replace (task->request_headers, name, ret);
	}
}


void
rspamd_task_profile_set (struct rspamd_task *task, const gchar *key,
		gdouble value)
{
	GHashTable *tbl;
	gdouble *pval;

	if (key == NULL) {
		return;
	}

	tbl = rspamd_mempool_get_variable (task->task_pool, RSPAMD_MEMPOOL_PROFILE);

	if (tbl == NULL) {
		tbl = g_hash_table_new (rspamd_str_hash, rspamd_str_equal);
		rspamd_mempool_set_variable (task->task_pool, RSPAMD_MEMPOOL_PROFILE,
				tbl, (rspamd_mempool_destruct_t)g_hash_table_unref);
	}

	pval = g_hash_table_lookup (tbl, key);

	if (pval == NULL) {
		pval = rspamd_mempool_alloc (task->task_pool, sizeof (*pval));
		*pval = value;
		g_hash_table_insert (tbl, (void *)key, pval);
	}
	else {
		*pval = value;
	}
}

gdouble*
rspamd_task_profile_get (struct rspamd_task *task, const gchar *key)
{
	GHashTable *tbl;
	gdouble *pval = NULL;

	tbl = rspamd_mempool_get_variable (task->task_pool, RSPAMD_MEMPOOL_PROFILE);

	if (tbl != NULL) {
		pval = g_hash_table_lookup (tbl, key);
	}

	return pval;
}


gboolean
rspamd_task_set_finish_time (struct rspamd_task *task)
{
	if (isnan (task->time_real_finish)) {
		task->time_real_finish = rspamd_get_ticks (FALSE);
		task->time_virtual_finish = rspamd_get_virtual_ticks ();

		return TRUE;
	}

	return FALSE;
}<|MERGE_RESOLUTION|>--- conflicted
+++ resolved
@@ -1039,11 +1039,7 @@
 	guint i, j;
 
 	mres = task->result;
-<<<<<<< HEAD
-	rspamd_check_action_metric (task, mres);
-=======
 	act = rspamd_check_action_metric (task, mres);
->>>>>>> e87232fd
 
 	if (mres != NULL) {
 		switch (lf->type) {

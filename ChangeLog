<<<<<<< HEAD
=======
1.7.2: 23 Mar 2018
	* [Feature] Store emails in Clickhouse
	* [Feature] Support single quotes in config
	* [Feature] Use templates when publishing CH schema
	* [Feature] Improve Docker image
	* [Fix] Add rounding when printing a lot of FP variables
	* [Fix] Allow to disable certain actions by assigning null to them
	* [Fix] Disable results caching
	* [Fix] Fix disabling of squeezed symbols
	* [Fix] Fix scan time set
	* [Fix] Rework logic of actions setting
	* [Fix] Try to fix various Lua stack issues
	* [WebUI] Add link tag for favicon.ico
	* [WebUI] Display hostname:port/path in the page title

>>>>>>> e87232fd
1.7.1: 20 Mar 2018
	* [CritFix] Fix lowercase comparison
	* [CritFix] Timezone defines seconds WEST UTC not East
	* [Feature] Add filename to log format
	* [Feature] Add lua rules squeezing
	* [Feature] Add related symbols analysis to rspamd_stats
	* [Feature] Remove upstream `X-Spam: Yes` header by default
	* [Feature] rspamd_stats: Output progress info on STDERR
	* [Feature] Whitelist for emails module
	* [Fix] Do not allow dependencies on self
	* [Fix] Do not cache metric result
	* [Fix] Do not trust all issuers as a client certificate
	* [Fix] Fix dependencies in lua squeeze
	* [Fix] Fix enabling/disabling squeezed rules
	* [Fix] Fix enabling/disabling symbols
	* [Fix] Fix external dependencies
	* [Fix] Fix processing of a single compressed file
	* [Fix] Fix some typos
	* [Fix] Fix various modules in case of empty message
	* [Fix] Handle callbacks that returns table of options
	* [Fix] Improve cached action interaction
	* [Fix] Make dynamic conf more NaN aware
	* [Fix] Never hide actions from WebUI `configuration` tab
	* [Project] Implementation of Lua rules squeezing

1.7.0: 12 Mar 2018
	* [Conf] Add bayes_expiry as explicit module
	* [Conf] Adjust names and weights for neural network plugin
	* [Conf] Change updates url
	* [Conf] Default statistics is stored in Redis now
	* [Conf] Disable fann_redis module by default
	* [Conf] Fix default elastic configuration
	* [Conf] Fix double quote position
	* [Conf] Massive config rework for new structure of symbols and scores
	* [Conf] Rename Rambler BLs as they are now Rspamd's ones
	* [Conf] Use dedicated rspamd.com subdomains
	* [Conf] Use more data from rspamd.com fuzzy storage
	* [CritFix] Add sanity guards for badly broken HTML
	* [CritFix] Another errors path handling fix
	* [CritFix] Another portion of tokenization fixes
	* [CritFix] Do not send reject messages after set reply
	* [CritFix] Fix ARC chain verification
	* [CritFix] Fix crash in milter errors handler
	* [CritFix] Fix memory leak in spf caching logic
	* [CritFix] Fix milter commands pipelining
	* [CritFix] Fix newlines detection
	* [CritFix] Fix semicolons parsing in the content type
	* [CritFix] Plug memory leak in zstd protocol compression
	* [Feature] Add ability to match score in force_actions module
	* [Feature] Add aes-rng PRF to libottery
	* [Feature] Add 'composites' debug module
	* [Feature] Add concept of experimental modules
	* [Feature] Add DKIM trace symbol
	* [Feature] Add EBL to the default config
	* [Feature] Add expected ip check for emails plugin
	* [Feature] Add framework to manage Redis scripts
	* [Feature] Add framing for the new reputation generic plugin
	* [Feature] Add function to show plugins stat
	* [Feature] Add gzip compression support for clickhouse module
	* [Feature] Add gzip compression support for rspamd controller
	* [Feature] Add gzip support when sending lua http requests
	* [Feature] Add json output for rspamd_stats
	* [Feature] Add method to do a synchronous Redis connection
	* [Feature] Add method to get all content-type attributes in Lua
	* [Feature] Add `-m` flag to configdump to show modules states
	* [Feature] Add mime types to extensions map
	* [Feature] Add more features to rescore utility
	* [Feature] Add more gtube like patterns to test other spam actions
	* [Feature] Add more metafunctions, improve logging
	* [Feature] Add more text attributes
	* [Feature] Add new configwizard command to rspamadm
	* [Feature] Add new tooling for stats conversation
	* [Feature] Add old groups migration tool
	* [Feature] Add plugins state variable
	* [Feature] Add preliminary ecdsa keys support in DKIM
	* [Feature] Add preliminary support of idempotent symbols
	* [Feature] Add Redis server wizard
	* [Feature] Add routine to convert old style stats to a new one
	* [Feature] Add some sanity checks for actions and controller
	* [Feature] Add statistic convertation module to configwizard
	* [Feature] Add sugestions logic to mempool allocator
	* [Feature] Add support of config transform in Lua
	* [Feature] Add timeout to rspamc when doing corpus test
	* [Feature] Add tooling to convert bayes schemas
	* [Feature] Add torch conditional to configuration
	* [Feature] Add torch-decisiontree package
	* [Feature] Add torch-optim contrib package
	* [Feature] Add TTL autodetection
	* [Feature] Add urls reputation to the reputation framework
	* [Feature] Allow floating and negative values in expressions limits
	* [Feature] Allow multiple CTs in full extensions map
	* [Feature] Allow multiple fann rules
	* [Feature] Allow randomly select User-Agent from a list
	* [Feature] Allow rspamadm commands to export methods in Lua
	* [Feature] Allow rule specific min_bytes in fuzzy check
	* [Feature] Allow to adjust symbols scores from Lua
	* [Feature] Allow to attach stat signature to messages
	* [Feature] Allow to change SMTP from via milter headers
	* [Feature] Allow to configure monitored
	* [Feature] Allow to create directories in Lua API
	* [Feature] Allow to disable torch and skip train samples for ANN
	* [Feature] Allow to discard messages dynamically
	* [Feature] Allow to enable/disable languages from the detector
	* [Feature] Allow to generate DKIM keys from rspamadm API
	* [Feature] Allow to get CPU flags from Lua
	* [Feature] Allow to have high precision timestamps in logs
	* [Feature] Allow to insert headers into specific position
	* [Feature] Allow to limit redirector requests per task
	* [Feature] Allow to load and use dynamic ANNs with torch
	* [Feature] Allow to quarantine rejected messages using milter interface
	* [Feature] Allow to receive signing keys from mempool vars
	* [Feature] Allow to reserve elements in libucl
	* [Feature] Allow to reuse signal handlers chains
	* [Feature] Allow to set custom mempool variables from settings
	* [Feature] Allow to set headers from settings
	* [Feature] Allow to set Settings-Id for all connections
	* [Feature] Allow to skip real action and add a header instead
	* [Feature] Allow to skip specific hashes in fuzzy storage
	* [Feature] Allow to spawn asynchronous processes from Lua
	* [Feature] Allow to specify number of threads for ANN learning
	* [Feature] Allow to use global lua maps in settings
	* [Feature] Allow to use postfilters in composites
	* [Feature] Allow to verify signatures from HTTP headers in maps
	* [Feature] Antivirus: ordered pattern matches
	* [Feature] Authentication-Results: support hiding usernames
	* [Feature] Automatically create tables in clickhouse
	* [Feature] Catch next-to-last bad extension
	* [Feature] Check cached maps more frequently
	* [Feature] Check groups sanity
	* [Feature] Deal with obscured URLs with @ symbols
	* [Feature] Enhance task:store_in_file method
	* [Feature] Export password encryption routines to Redis
	* [Feature] Filter nan and inf when adding scores
	* [Feature] Finalize 7zip files support
	* [Feature] Further improvements in language detection
	* [Feature] Further improvements in language detection algorithm
	* [Feature] Generic key name expansion for Redis keys
	* [Feature] Hash whitelist for fuzzy_check
	* [Feature] Implement bayes signatures storage
	* [Feature] Implement buckets for Redis backend
	* [Feature] Implement DKIM reputation adjustments
	* [Feature] Implement forked workers children monitoring
	* [Feature] Implement headers flags in mime parser
	* [Feature] Implement l1/l2 regularization against the current weights
	* [Feature] Implement manual ANN train mode
	* [Feature] Implement per-user ANN support
	* [Feature] Implement torch based ANN learning
	* [Feature] Implement upstreams logic for clickhouse exporter
	* [Feature] Import torch to Rspamd...
	* [Feature] Improve allocation policy when interacting with Lua
	* [Feature] Improve Lua/C interaction in history_redis
	* [Feature] Improve multiple fuzzy results combining
	* [Feature] Improve parsing of DKIM keys: parse algorithm
	* [Feature] Improve subprocesses termination handle
	* [Feature] Improve symbol type parsing in Lua API
	* [Feature] Metadata Exporter: e-Mail Alerts: support multiple recipients; alerting senders/recipients/users (#1600)
	* [Feature] Milter headers: support adding/removing arbitrary headers from config
	* [Feature] More metatokens
	* [Feature] Multimap: checking of symbol options
	* [Feature] Multimap: template URL filter
	* [Feature] New bayes expiry plugin
	* [Feature] Periodically save rspamd stats to disk
	* [Feature] Preliminary import of the elasticsearch module
	* [Feature] Ratelimit: allow full addresses in whitelisted_rcpts
	* [Feature] Ratelimit: support fetching limits from Redis
	* [Feature] RBL: received: filtering by position & flags
	* [Feature] Read global maps for lua
	* [Feature] Redis settings: support checking multiple keys
	* [Feature] Rework fann plugin to be a normal post-filter
	* [Feature] Rework logging configuration for rspamadm case
	* [Feature] Rework short hashes generation to avoid FP
	* [Feature] Save real ucl types when exporting to Lua
	* [Feature] Set TCP_NODELAY for milter sockets
	* [Feature] Setup DKIM signing from configwizard
	* [Feature] Skip certain symbols from ANN classify
	* [Feature] Store plugins state
	* [Feature] Support etag for HTTP maps
	* [Feature] Support Expires header when using HTTP maps
	* [Feature] Support sending given header multiple times in lua_http
	* [Feature] Support sha512 in DKIM signatures
	* [Feature] Try to detect HTML messages better
	* [Feature] Use array instead of queue to reduce memory fragmentation
	* [Feature] Use controller port by default when connecting to local IP
	* [Feature] Use rdtsc where possible
	* [Fix] Actively load skip hashes map in fuzzy storage
	* [Fix] Add another workaround to display history properly
	* [Fix] Add definition for old glib compatibility method
	* [Fix] Add missing rspamadm control options to help
	* [Fix] Add workaround for IPv6 in sendmail
	* [Fix] Add workaround for system with non-XSI compatible tzset
	* [Fix] Allow oversigning in DKIM signatures
	* [Fix] Allow to check negative scores in force_actions
	* [Fix] Allow to have negative actions limits
	* [Fix] Allow to set any layers number for fann rules
	* [Fix] Another fix for rdtcs
	* [Fix] Another fix to lua xmlrpc
	* [Fix] Another try to deal with #1998
	* [Fix] Another try to fix #1998
	* [Fix] Another try to fix threading in torch
	* [Fix] Apply language detection when adding fuzzy hashes
	* [Fix] ARC: Fix Lua 5.3 compatibility; timestamp should be integer
	* [Fix] Authentication Results: Fix SPF smtp.mail_from
	* [Fix] Auth-Results: Multiple DKIM signatures
	* [Fix] Avoid changing content-transfer-encoding header's value
	* [Fix] Better handling of the legacy protocol
	* [Fix] Check decoded headers sanity (e.g. by excluding \0)
	* [Fix] Check for magic when checking for an archive
	* [Fix] Cleanup mess with groups
	* [Fix] Clickhouse: Insertion in the symbols table
	* [Fix] Crash in URL processing
	* [Fix] Deal with another case when processing exceptions
	* [Fix] Deal with deeply nested messages more aggressively
	* [Fix] Deal with nan and inf encoding in json/ucl
	* [Fix] Deal with non-key arguments in lua_redis.exec_script
	* [Fix] Deal with unknown weight
	* [Fix] Deal with URLs with no slashes after protocol
	* [Fix] Deal with URLs wrapped in [] in text parts
	* [Fix] Deal with zero scores symbols
	* [Fix] Default monitoring domain for surbl plugin
	* [Fix] Delay upstream re-resolving when one upstream is defined
	* [Fix] Detection of maillist optimized and fixed
	* [Fix] DKIM signing: allow for auth_only to be false
	* [Fix] DMARC: require report_settings for sending reports only
	* [Fix] Do not allow garbadge when checking url domain
	* [Fix] Do not cache SPF records with PTR elements
	* [Fix] Do not constantly re-resolve failed upstreams with a single element
	* [Fix] Do not crash if no words defined
	* [Fix] Do not crash on empty subtype
	* [Fix] Do not expose spamtrap messages to SMTP reply
	* [Fix] Do not fail rbl plugin when there are no received or emails
	* [Fix] Do not ignore short words
	* [Fix] Do not include idempotent/nostat symbols to checksum
	* [Fix] Do not override groups when converting metrics
	* [Fix] Do not override unix socket group when group comes before owner
	* [Fix] Do not skip the last character
	* [Fix] Do not spawn too many workers by default
	* [Fix] Do not stop monitored on dns errors
	* [Fix] Do not stop parsing headers on bad IP header
	* [Fix] Do not strip last character in the last word
	* [Fix] Do not treat script content as text
	* [Fix] Do not try to connect to non-supported addresses
	* [Fix] Do not try to dereference last character
	* [Fix] Do not try to sign unknown domains
	* [Fix] Don't use whitelist/greylist maps as regexp, but as map
	* [Fix] Erase unknown HTML entities
	* [Fix] Exim Received header protocol parsing
	* [Fix] First load selector_map and path_map. And only return false when domain not found if try_fallback is false
	* [Fix] Fix a lot of FP in chartable in mixed languages
	* [Fix] Fix ANN checks
	* [Fix] Fix ANN loading logic
	* [Fix] Fix another tokenization issue
	* [Fix] Fix autolearn parameters reading
	* [Fix] Fix bad archive characters stripping
	* [Fix] Fix bad extension check
	* [Fix] Fix bayes schema conversion
	* [Fix] Fix blacklists and DMARC in whitelist
	* [Fix] Fix brain-damaged torch build system
	* [Fix] Fix build on FreeBSD
	* [Fix] Fix clickhouse exporter
	* [Fix] Fix clickhouse schema
	* [Fix] Fix comparision
	* [Fix] Fix composites processing
	* [Fix] Fix connecting to a unix socket in rspamadm statconvert
	* [Fix] Fix couple of warnings
	* [Fix] Fix crashes in the rspamd_control path
	* [Fix] Fix deletion from hash
	* [Fix] Fix DKIM forgeries via multiple headers
	* [Fix] FIx dynamic conf plugin
	* [Fix] Fix emails detection
	* [Fix] Fix empty headers simple canonicalization
	* [Fix] Fix empty threshold check in greylisting module
	* [Fix] Fix encrypted legacy reply in fuzzy storage
	* [Fix] Fix enormous scores for R_WHITE_ON_WHITE
	* [Fix] Fix exceptions list in surbl
	* [Fix] Fix *_EXCESS_BASE64 rules
	* [Fix] Fix expire rounding
	* [Fix] Fix extra hits in PCRE mode for regular expressions
	* [Fix] Fix format strings
	* [Fix] Fix get_content method
	* [Fix] Fix groups override when defining symbols
	* [Fix] Fix learned count in new schema
	* [Fix] Fix learn errors propagation
	* [Fix] Fix loading of per-user redis backend for statistics
	* [Fix] Fix logging buffer corruption in case of repeated messages
	* [Fix] Fix lua cached elements invalidation
	* [Fix] Fix merging of the implicit arrays
	* [Fix] Fix mime_types scoring
	* [Fix] Fix multiple headers in DKIM headers list
	* [Fix] Fix null callee case in clang plugin
	* [Fix] Fix obscured url in format user@@example.com
	* [Fix] Fix parsing of the per-user script
	* [Fix] Fix priorities in rspamd_update, disable rules execution
	* [Fix] Fix processing of closed tags
	* [Fix] Fix processing of idempotent rules when autolearn fails
	* [Fix] Fix processing of multipart parts with no headers
	* [Fix] Fix processing of skip-hashes in fuzzy storage
	* [Fix] Fix PTR processing in SPF
	* [Fix] Fix pushing country to clickhouse asn table
	* [Fix] Fix random forests module
	* [Fix] Fix real IP parsing for some strange Exim received
	* [Fix] Fix Redis timeout setup
	* [Fix] Fix reload crash when hyperscan is enabled
	* [Fix] Fix reusing of redis connection after exec
	* [Fix] Fix sanity checks on macro value
	* [Fix] Fix setting of path and cpath for Lua
	* [Fix] Fix setting of signals when spawning a thread
	* [Fix] Fix text splitting: stack overflow (too many captures)
	* [Fix] Fix ticks processing
	* [Fix] Fix upstream addrs updating
	* [Fix] Fix urls/emails distinguishing found in queries
	* [Fix] Fix user settings check
	* [Fix] Fix variable increment
	* [Fix] Fix various issues in stat_convert
	* [Fix] F-PROT Antivirus infection string for all known occurences
	* [Fix] F-PROT Antivirus: only check return code to determine infection
	* [Fix] Further fixes around floating point expressions
	* [Fix] Further fixes to ANN module
	* [Fix] Further fixes to rescore tool
	* [Fix] Further fixes to support ES 6
	* [Fix] Further tokenization fixes
	* [Fix] Greylisting set phase is not idempotent
	* [Fix] Handle proxy copy errors
	* [Fix] Header checks: Fix get_raw_header method
	* [Fix] Header checks: REPLYTO_UNPARSEABLE rule
	* [Fix] Kill spawned processes on termination
	* [Fix] Load skip map from all processes as shared cache is unavailable
	* [Fix] Lowercase HTTP headers to make them searchable from Lua
	* [Fix] Lowercase words
	* [Fix] Lua_http: freeing
	* [Fix] Lua: lpeg to be loaded with rspamd_lua_add_preload, to avoid "rspamd_config_read: rcl parse error: cannot init lua file […] module 'lpeg' not found"
	* [Fix] Map absence is not an error
	* [Fix] Metadata exporter: check IP sanity
	* [Fix] Milter headers: custom headers: removing headers
	* [Fix] Milter headers: skip_local / skip_authenticated settings
	* [Fix] Milter headers: X-Spamd-Result header if X-Virus ran first
	* [Fix] mime_types: fix next-to-last extension length check
	* [Fix] More hacks to deal with old configs
	* [Fix] Move composites second pass to the dedicated stage
	* [Fix] Multimap: received: filtering of artificial header
	* [Fix] Multiple fixes in torch based ANN plugins
	* [Fix] Once more (#1879) fix bad extension check
	* [Fix] Optimize rspamd_fstring_t reallocations
	* [Fix] options.local_networks setting
	* [Fix] Parse HREF urls without explicit prefix
	* [Fix] Plan new event on HTTP errors
	* [Fix] Plug another possible memory leak
	* [Fix] Plug memory leak
	* [Fix] Plug memory leak in lua_tcp
	* [Fix] Plug memory leak when setting email addresses from Lua
	* [Fix] Propagate learn/stat errors more precisely
	* [Fix] Ratelimit: fix whitelisted_rcpts matching
	* [Fix] Ratelimit: lowercase email addresses
	* [Fix] RBL: received: deal with missing data (#1965)
	* [Fix] Rebalance and slightly rework MX check plugin
	* [Fix] Redis key expansion: EVAL: deal with strings
	* [Fix] Redis script loading in DMARC; URL tags; URL reputation
	* [Fix] Reject invalid bh for DKIM signatures earlier
	* [Fix] Relax pem signature detection
	* [Fix] Relax unicode properties requirements for chartable module
	* [Fix] Remove extra noise from dkim and arc signing
	* [Fix] Remove hop-by-hop headers in proxy
	* [Fix] Remove incorrect method `task:set_metric_subject`
	* [Fix] Replace space like characters in headers with plain space
	* [Fix] Restore old style ratelimits support
	* [Fix] Rework elasticsearch plugin
	* [Fix] Rewriting subjects via force actions module
	* [Fix] RPM postinstall
	* [Fix] Sanitize IP in history redis
	* [Fix] Select the correct signature when doing simple canon
	* [Fix] Set CLOEXEC flag on files opened
	* [Fix] Setting check_local / check_authed in plugins (#1954)
	* [Fix] Settings: avoid checking invalid IP (#1981)
	* [Fix] Settings: header: deal with multiple settings (#1988)
	* [Fix] Skip checks if both extensions are not bad
	* [Fix] Skip nostat tokens when get number of tokens
	* [Fix] Some more fixes towards emails detection
	* [Fix] SpamAssassin: Fail check_freemail_header if regexp didn't match
	* [Fix] Stop using of g_slice...
	* [Fix] Switch rspamadm logging to message level
	* [Fix] Symbol 'FANNR_SPAM' has its score defined..
	* [Fix] Table parameter for rspamd_config:add_doc()
	* [Fix] Treat 'rewrite subject' as spam action
	* [Fix] Try harder in passing IPv6 addresses
	* [Fix] Try harder to find rfc822 notifications
	* [Fix] Try harder to find urls
	* [Fix] Use decoded values when parsing mime addresses
	* [Fix] Use full URL when making an HTTP request
	* [Fix] Use greylisting threshold in greylisting module
	* [Fix] Use n_words attribute from ngramms
	* [Fix] Use raw urls when sending requests to redirector
	* [Fix] Use the right boolean operator on error check
	* [Fix] Use weight from map for fuzzy scoring
	* [Fix] Various fixes to elastic plugin
	* [Fix] Various fixes to fann_redis instantiation
	* [Fix] Various improvements in language detection
	* [Fix] Virus infection string for F-PROT Antivirus
	* [Fix] Virus infetction string for F-PROT Antivirus
	* [Fix] WebUI: use relative path for savemap (#1943)
	* [Fix] WHITE_ON_WHITE: Ensure score is matched to part that fired the rule
	* [Fix] Write configuration changes as UCL config
	* [Project] Add detection logic for words
	* [Project] Add fast debug logging infrastructure
	* [Project] Add more flags to languages
	* [Project] Add n-gramms data files
	* [Project] Add ngramms frequencies detector
	* [Project] Add random words selection logic
	* [Project] Add unigramms to language detection as well
	* [Project] Convert all C modules to fast debug infrastructure
	* [Project] Detect some languages based on unicode script
	* [Project] Enable fast debug lookup for some modules
	* [Project] Enable language detector init in scanner workers
	* [Project] Further improvements to language detector
	* [Project] Implement logic of ngramms application
	* [Project] Improve weighting in lang_detection
	* [Project] Initialize language detector
	* [Project] Preliminary version of ngramms based language detector
	* [Project] Preliminary version of the new stat_convert
	* [Project] Remove old language detector
	* [Project] Rework language detection ngramms structure
	* [Project] Start language detection project
	* [Project] Start rework of language detection to improve quality
	* [Project] Use fast debug logging check
	* [Rework] Add frame for new reputation based IP score module
	* [Rework] Continue stat_convert rework task
	* [Rework] Implement new version of fuzzy replies
	* [Rework] Improve readability of xmlrpc API
	* [Rework] Kill metrics!11
	* [Rework] Ratelimit module
	* [Rework] Rename fann_redis to neural plugin
	* [Rework] Reorganize mime_types module
	* [Rework] Rework rescore utility
	* [Rework] Rewrite model and learning logic for rescore
	* [Rework] Run post-loads when all initialization is completed
	* [Rework] Simplify lua path initialization
	* [Rework] Start major stat_convert rework
	* [Rework] Start mempool fragmentation reduce project
	* [Rework] Start moving of fann redis to torch
	* [Rework] Stop embedding rspamadm scripts into C
	* [Rework] Use floating point arithmetics in Rspamd expressions
	* [Rework] Use frequencies distribution in language detector
	* [Rules] Penalise R_BAD_CTE_7BIT for utf8 messages
	* [WebUI] Compact graph selectors
	* [WebUI] Escape strings inside HTML in history
	* [WebUI] Fix message count in throughput summary (#1724)
	* [WebUI] Fix NaNs display on Throughput graph
	* [WebUI] Migrate widgets to D3 v4
	* [WebUI] Restore passwordless login support (#2003)
	* [WebUI] Show symbol descriptions as tooltips in history
	* [WebUI] Stop using commas in pie chart tooltips
	* [WebUI] Update D3 and jQuery
	* [WebUI] Update D3Evolution 1.0.0 -> 1.1.0

1.6.6: 16 Feb 2018
	* [CritFix] Add sanity guards for badly broken HTML
	* [CritFix] Another errors path handling fix
	* [CritFix] Fix ARC chain verification
	* [CritFix] Fix crash in milter errors handler
	* [Feature] Allow to insert headers into specific position
	* [Feature] Allow to receive signing keys from mempool vars
	* [Feature] Authentication-Results: support hiding usernames
	* [Fix] Another try to deal with #1998
	* [Fix] Another try to fix #1998
	* [Fix] Better handling of the legacy protocol
	* [Fix] Check decoded headers sanity (e.g. by excluding \0)
	* [Fix] Deal with nan and inf encoding in json/ucl
	* [Fix] Deal with URLs wrapped in [] in text parts
	* [Fix] DKIM signing: allow for auth_only to be false
	* [Fix] Do not crash on empty subtype
	* [Fix] Do not fail rbl plugin when there are no received or emails
	* [Fix] Do not skip the last character
	* [Fix] Do not try to dereference last character
	* [Fix] Do not try to sign unknown domains
	* [Fix] Exim Received header protocol parsing
	* [Fix] First load selector_map and path_map. And only return false when domain not found if try_fallback is false
	* [Fix] Fix bad archive characters stripping
	* [Fix] Fix comparision
	* [Fix] Fix connecting to a unix socket in rspamadm statconvert
	* [Fix] Fix empty headers simple canonicalization
	* [Fix] Fix extra hits in PCRE mode for regular expressions
	* [Fix] Fix parsing of the per-user script
	* [Fix] Fix processing of skip-hashes in fuzzy storage
	* [Fix] Fix Redis timeout setup
	* [Fix] Fix sanity checks on macro value
	* [Fix] Fix text splitting: stack overflow (too many captures)
	* [Fix] Fix urls/emails distinguishing found in queries
	* [Fix] F-PROT Antivirus: only check return code to determine infection
	* [Fix] Metadata exporter: check IP sanity
	* [Fix] Multimap: received: filtering of artificial header
	* [Fix] Plan new event on HTTP errors
	* [Fix] Plug another possible memory leak
	* [Fix] Remove hop-by-hop headers in proxy
	* [Fix] Sanitize IP in history redis
	* [Fix] Setting check_local / check_authed in plugins (#1954)
	* [Fix] Settings: avoid checking invalid IP (#1981)
	* [Fix] Try harder in passing IPv6 addresses
	* [Fix] WebUI: use relative path for savemap (#1943)
	* [WebUI] Fix message count in throughput summary (#1724)
	* [WebUI] Fix NaNs display on Throughput graph
	* [WebUI] Restore passwordless login support (#2003)

1.6.5: 22 Oct 2017
	* [CritFix] Another portion of tokenization fixes
	* [CritFix] Fix memory leak in spf caching logic
	* [CritFix] Fix milter commands pipelining
	* [CritFix] Fix newlines detection
	* [Feature] Filter nan and inf when adding scores
	* [Feature] Implement headers flags in mime parser
	* [Feature] Support Expires header when using HTTP maps
	* [Fix] Actively load skip hashes map in fuzzy storage
	* [Fix] Add workaround for IPv6 in sendmail
	* [Fix] Authentication Results: Fix SPF smtp.mail_from
	* [Fix] Check for magic when checking for an archive
	* [Fix] Deal with another case when processing exceptions
	* [Fix] Deal with URLs with no slashes after protocol
	* [Fix] Do not allow garbadge when checking url domain
	* [Fix] Do not ignore short words
	* [Fix] Do not strip last character in the last word
	* [Fix] Do not treat script content as text
	* [Fix] Erase unknown HTML entities
	* [Fix] Fix another tokenization issue
	* [Fix] Fix DKIM forgeries via multiple headers
	* [Fix] Fix emails detection
	* [Fix] Fix empty threshold check in greylisting module
	* [Fix] Fix enormous scores for R_WHITE_ON_WHITE
	* [Fix] Fix loading of per-user redis backend for statistics
	* [Fix] Fix multiple headers in DKIM headers list
	* [Fix] Fix obscured url in format user@@example.com
	* [Fix] Further tokenization fixes
	* [Fix] Load skip map from all processes as shared cache is unavailable
	* [Fix] Lowercase words
	* [Fix] Milter headers: skip_local / skip_authenticated settings
	* [Fix] Milter headers: X-Spamd-Result header if X-Virus ran first
	* [Fix] Ratelimit: fix whitelisted_rcpts matching
	* [Fix] Some more fixes towards emails detection
	* [Fix] SpamAssassin: Fail check_freemail_header if regexp didn't match
	* [Fix] Use greylisting threshold in greylisting module

1.6.4: 10 Sep 2017
	* [Feature] Add method to get all content-type attributes in Lua
	* [Feature] Add some sanity checks for actions and controller
	* [Feature] Allow randomly select User-Agent from a list
	* [Feature] Deal with obscured URLs with @ symbols
	* [Feature] Milter headers: support adding/removing arbitrary headers from config
	* [Fix] Add another workaround to display history properly
	* [Fix] Add missing rspamadm control options to help
	* [Fix] Auth-Results: Multiple DKIM signatures
	* [Fix] Crash in URL processing
	* [Fix] Default monitoring domain for surbl plugin
	* [Fix] Detection of maillist optimized and fixed
	* [Fix] Do not cache SPF records with PTR elements
	* [Fix] Fix blacklists and DMARC in whitelist
	* [Fix] Fix exceptions list in surbl
	* [Fix] Fix processing of closed tags
	* [Fix] Fix PTR processing in SPF
	* [Fix] Lowercase HTTP headers to make them searchable from Lua
	* [Fix] options.local_networks setting
	* [Fix] Ratelimit: lowercase email addresses
	* [Fix] Rebalance and slightly rework MX check plugin
	* [Fix] Redis script loading in DMARC; URL tags; URL reputation
	* [Fix] Reject invalid bh for DKIM signatures earlier
	* [Fix] Remove incorrect method `task:set_metric_subject`
	* [Fix] Rewriting subjects via force actions module
	* [Fix] RPM postinstall
	* [Fix] Treat 'rewrite subject' as spam action
	* [Fix] Try harder to find urls
	* [Fix] Use full URL when making an HTTP request
	* [Fix] Use raw urls when sending requests to redirector
	* [Fix] Use weight from map for fuzzy scoring
	* [Rules] Penalise R_BAD_CTE_7BIT for utf8 messages

1.6.3: 26 Jul 2017
	* [CritFix] Fix semicolons parsing in the content type
	* [Feature] Add EBL to the default config
	* [Feature] Allow to configure monitored
	* [Feature] Allow to skip specific hashes in fuzzy storage
	* [Feature] Multimap: checking of symbol options
	* [Feature] Redis settings: support checking multiple keys
	* [Fix] ARC: Fix Lua 5.3 compatibility; timestamp should be integer
	* [Fix] Avoid changing content-transfer-encoding header's value
	* [Fix] Don't use whitelist/greylist maps as regexp, but as map
	* [Fix] Fix get_content method
	* [Fix] Header checks: Fix get_raw_header method
	* [Fix] Header checks: REPLYTO_UNPARSEABLE rule
	* [Fix] Lua_http: freeing
	* [Fix] Milter headers: custom headers: removing headers
	* [Fix] Parse HREF urls without explicit prefix
	* [Fix] WHITE_ON_WHITE: Ensure score is matched to part that fired the rule
	* [WebUI] Escape strings inside HTML in history

1.6.2: 08 Jul 2017
	* [Conf] Remove Rambler email bl for now
	* [Conf] Switch RAMBLER_URIBL to a locally managed source
	* [CritFix] Switch from ragel to C for Content-Type parsing
	* [Feature] Add `-e` option for lua_repl
	* [Feature] Add per-domain emails normalisation rules
	* [Feature] Add sessions cache to debug dangling sessions
	* [Feature] Add short_text_direct_hash for fuzzy check module
	* [Feature] Add text_part:get_stats function
	* [Feature] Allow to add custom processing script for surbl
	* [Feature] Allow to check reply-to email
	* [Feature] Allow to customize spam header, remove existing spam headers
	* [Feature] Allow to disable specific workers in the config
	* [Feature] Allow to discard messages instead of rejection
	* [Feature] Allow to specify custom delimiter in emails plugin
	* [Feature] Allow to specify custom User-Agent for rspamc
	* [Feature] Allow to store symbols data in Clickhouse
	* [Feature] Allow to use HTTPS when connecting to Clickhouse
	* [Feature] Enable sessions cache tracking for milter connections
	* [Feature] Implement per-line mode in lua_repl (like `perl -p`)
	* [Feature] Implement rdns-curve plugin based on rspamd cryptobox
	* [Feature] Improve maps cached data lifetime
	* [Feature] Improve maps checking frequency
	* [Feature] Improve monitored timeouts logic
	* [Feature] milter_headers: add `extended_headers_rcpt` option
	* [Feature] Milter headers: Add X-Spam-Flag to rmilter-compatibility headers
	* [Feature] Milter headers: remove-header routine
	* [Feature] Multimap: received filters for extracting TLDs from hostnames
	* [Feature] Normalize email aliases in emails module
	* [Feature] Re-add rambler email bl (as hashed list)
	* [Feature] Reload file maps more frequently
	* [Feature] Rework newlines strip parser one more time
	* [Feature] Skip updates for messages scanned via controller
	* [Feature] Split long DKIM public keys
	* [Feature] Store more data when stripping newlines
	* [Feature] Support SPF macros transformations
	* [Feature] Support suppressing DMARC reports for some domains
	* [Fix] Add missing `break` statement
	* [Fix] Allow modifiers in SPF macros
	* [Fix] DKIM sign tools: edge-cases around use_esld
	* [Fix] Do not cache SPF records with macros
	* [Fix] Do not overwrite score when setting pre-action
	* [Fix] Fix comparison logic
	* [Fix] Fix DKIM base64 folding for milter flagged messages
	* [Fix] Fix emails module configuration
	* [Fix] Fix folding for arc headers when milter interface is used
	* [Fix] Fix gmail dots removal
	* [Fix] Fix rspamc detection in greylist module
	* [Fix] Fix some more issues with HTTP maps
	* [Fix] Milter sessions can live forever
	* [Fix] Normalize fuzzy probability better
	* [Fix] Plug memory leak
	* [Fix] RBL: Fixed hashed email address lookups
	* [Fix] Try to deal with brain-damaged milter behaviour
	* [Fix] Use `\n` to fold headers for milter
	* [Rework] Allow to use custom callback for monitored checks
	* [Rework] Further steps towards one process monitoring
	* [Rework] Send health checks from a single worker
	* [WebUI] Round-up throughput summary values

1.6.1: 14 Jun 2017
	* [Fix] Allow to init resolver without rspamd_config
	* [Fix] Do not crash when resolver failed to initialize
	* [Fix] Fix abstract context layout
	* [Fix] Fix CGP helper reply parsing
	* [Fix] Fix crashes when socket write errors occur
	* [Fix] Fix parsing IPv6 nameservers in resolv.conf
	* [Fix] Milter: Don't defer on "greylist" action

1.6.0: 12 Jun 2017
	* [Conf] Add rspamd_proxy to the default configuration set
	* [Conf] Add sample arc module config
	* [Conf] Do away with systemd specifics completely
	* [Conf] Increase min_bytes to avoid FP
	* [Conf] Remove ratelimits from default configuration
	* [CritFix] Fix accepting on IPv6 sockets
	* [CritFix] Fix corruption when multiple fuzzy are defined
	* [CritFix] Fix learn condition in fuzzy check
	* [CritFix] Fix memory leak in fuzzy check
	* [CritFix] Fix memory leak in maps scheduling
	* [CritFix] Paese the last character in DKIM signature correctly
	* [CritFix] Zero fill sockaddr_un
	* [Feature] Add ability to add doc strings by example
	* [Feature] Add API to verify DKIM (and ARC) signatures
	* [Feature] Add compression/decompression to proxy
	* [Feature] Add count to url structure
	* [Feature] Add initial support of the new protocol reply
	* [Feature] Add Lua plugin spamtrap
	* [Feature] Add `monitored_address` for rbls
	* [Feature] Add new schema for bayes tokens
	* [Feature] Add preliminary ARC support to dkim code
	* [Feature] Add preliminary support of ARC signing
	* [Feature] Add rules to detect bad 8bit characters in From and To
	* [Feature] Add scanning support for milter protocol
	* [Feature] Add support for bidirectional symbols in rspamd_stats
	* [Feature] Add support for static maps
	* [Feature] Add support of maps with multiple regexps matches
	* [Feature] Add `text_multiplier` param
	* [Feature] Add the preliminary ARC plugin
	* [Feature] Add top redirector targets rank
	* [Feature] Allow async events to be registered from LUA rules
	* [Feature] Allow storing bayes tokens in Redis
	* [Feature] Allow to exclude specific domains from mx check
	* [Feature] Allow to have a stack of watcher finalisers
	* [Feature] Allow to pass hostname to `-i` flag in Rspamc
	* [Feature] Allow to set custom user agent in url redirector
	* [Feature] Allow to use custom callback when parsing resolv.conf
	* [Feature] Allow to use domain from authenticated user
	* [Feature] Bayes expiry plugin
	* [Feature] Check dkim sign keys for modifications
	* [Feature] DKIM signing: sign_networks/local address specific use_domain settings
	* [Feature] DMARC: Support excluding domains from sampling
	* [Feature] Expire processing items for URL redirector aggressively
	* [Feature] Fix surbl monitored for IP lists, add `monitored_domain` option
	* [Feature] Implement caching for dkim body hashes
	* [Feature] Implement milter protocol scan reply
	* [Feature] Improve omograph phishing detection
	* [Feature] Initial support of self-scan in Rspamd proxy
	* [Feature] Keep track of headers in milter interface
	* [Feature] Milter headers: better controls for local/authenticated
	* [Feature] Multimap: email:domain:tld filter
	* [Feature] Preliminary DMARC reporting implementation
	* [Feature] Reuse stemmers in the cache
	* [Feature] Rework confighelp to load Lua plugins
	* [Feature] Rework hfilter to use hyperscan if possible
	* [Feature] Rework lua RSA API
	* [Feature] Rmilter_headers: approximate rmilter's extended_spam_headers
	* [Feature] Start integration of milter support in proxy
	* [Feature] Store average words length and short words count
	* [Feature] Store hash of headers order and names
	* [Feature] Support MTA name header
	* [Feature] Support multiple types of dkim signing in Lua
	* [Feature] Support numeric arguments for Redis requests
	* [Feature] Use headers hash in bayes metatokens
	* [Feature] Use normal resolv.conf rules of rotation in Rspamd
	* [Feature] Use version 2 proto for checking messages
	* [Fix] Allow to follow symlinks when safe
	* [Fix] Append MX name for authentication results as required
	* [Fix] Change default text multiplier from 0.5 to 2.0
	* [Fix] Check min_bytes for images as well
	* [Fix] Deal with 7bit charsets properly
	* [Fix] Deal with 8bit characters in email addresses
	* [Fix] Deal with unpaired <a> tags
	* [Fix] Detect confighelp in plugins initialisation
	* [Fix] Disable certain checks for utf spoof detection
	* [Fix] DKIM Signing: avoid nil index when From header is missing
	* [Fix] Do not add exact hashes from different parts
	* [Fix] Do not check DMARC if SPF or DKIM were not checked
	* [Fix] Do not check URLs that are resolved to be redirected
	* [Fix] Do not set bayes probability if we don't use it
	* [Fix] Do not stop on illegal unicode points - replace them
	* [Fix] Fix another race condition in arc checks
	* [Fix] Fix arc count logic
	* [Fix] Fix ARC signing
	* [Fix] Fix brain-damaged spamc protocol for now
	* [Fix] Fix calling for peak functions
	* [Fix] Fix couple of issues in FORWARDED rule
	* [Fix] Fix CTE propagation from parent containers to children parts
	* [Fix] Fix errors processing in the controller
	* [Fix] Fix format string in milter
	* [Fix] Fix issues in SPF macros parsing
	* [Fix] Fix logging format string
	* [Fix] Fix logic of cached passwords check
	* [Fix] Fix lowercasing of stemmed words
	* [Fix] Fix LRU elements removal
	* [Fix] Fix memory leak when accepting from unix sockets
	* [Fix] Fix milter connections persistence
	* [Fix] Fix objects merging in UCL
	* [Fix] Fix order of operations to avoid race condition
	* [Fix] Fix parsing of long regexp types
	* [Fix] Fix passing data to log helper when many symbols defined
	* [Fix] Fix pools management for milter session
	* [Fix] Fix processing of the watchers
	* [Fix] Fix queue id macro in milter
	* [Fix] Fix R_BAD_CTE_7BIT rule
	* [Fix] Fix Redis timeout set
	* [Fix] Fix REPLYTO_UNPARSEABLE rule
	* [Fix] Fix setting of email address
	* [Fix] Fix some more issues about duplicated fuzzy requests
	* [Fix] Fix spamc support in rspamd proxy
	* [Fix] Fix syntax error in spamtrap plugin
	* [Fix] Fix url counts for href urls
	* [Fix] Fix url handling in the protocol
	* [Fix] Multimap: Received IP filters with Redis
	* [Fix] Oops, fix d9d0fa5e86db2f4470d34395a233b450478b2f60
	* [Fix] Parse rgb[a](x,x,x[,x]) css colors
	* [Fix] Phishing: strict_domains
	* [Fix] Reduce maps aggressiveness
	* [Fix] Reresolve upstreams even if there is a single server there
	* [Fix] Rspamadm grep: Disable Lua patterns in string search by default
	* [Fix] Skip text parts when checking binary parts in fuzzy check
	* [Fix] Support v2 checks in controller
	* [Fix] Treat empty address as valid
	* [Fix] Try harder to detect CTE
	* [Fix] Try to deal with v4 mapped to v6 addresses on accept
	* [Fix] Use dkim signing callback properly
	* [Fix] Use non-volatile memory for storing data
	* [Fix] Use static maps instead of ugly hack for radix_from_config
	* [Fix] Use the same pool for related sessions
	* [Rework] Continue modularisation for lua library
	* [Rework] Initial milter protocol support
	* [Rework] Make log pipes worker agnostic, add scanners API
	* [Rework] Move authentication results generation to a separate routine
	* [Rework] Move common DKIM functions to a separate lua module
	* [Rework] Move global functions to a separate directory
	* [Rework] Prepare dkim module for ARC checks
	* [Rework] Propagate ucl variables from the command line
	* [Rework] Remove multiple metrics support from Rspamd
	* [Rework] Stop using name 'rmilter' for the modern protocol
	* [Rework] Use LFU algorithm in LRU cache
	* [Rules] Fix received TLS rules
	* [Rules] Improve URL_COUNT_ODD rule
	* [WebUI] Fix add header filter in history
	* [WebUI] Use modern protocol for checking messages

1.5.9:
	* [Conf] Increase min_bytes to avoid FP
	* [Conf] Remove ratelimits from default configuration
	* [CritFix] Fix accepting on IPv6 sockets
	* [CritFix] Zero fill sockaddr_un
	* [Feature] Add `text_multiplier` param
	* [Fix] Check min_bytes for images as well
	* [Fix] Do not add exact hashes from different parts
	* [Fix] Fix memory leak when accepting from unix sockets
	* [Fix] Fix some more issues about duplicated fuzzy requests
	* [Fix] Phishing: strict_domains
	* [Fix] Skip text parts when checking binary parts in fuzzy check
	* [Minor] Add the same duplicates protection for all fuzzy hashes types
	* [Minor] Fix braces
	* [Minor] Fix test
	* [Minor] SPOOF_DISPLAY_NAME: Use all SMTP/MIME recipients
	* [Minor] Validate assumed spoofed display name domains to contain a dot


1.5.8:
	* [CritFix] Fix memory leak in fuzzy check
	* [CritFix] Fix memory leak in maps scheduling
	* [Feature] Multimap: email:domain:tld filter
	* [Fix] DKIM Signing: avoid nil index when From header is missing
	* [Fix] Do not set bayes probability if we don't use it
	* [Fix] Do not stop on illegal unicode points - replace them
	* [Fix] Fix brain-damaged spamc protocol for now
	* [Fix] Fix Redis timeout set
	* [Fix] Fix spamc support in rspamd proxy
	* [Fix] Multimap: Received IP filters with Redis
	* [Fix] Parse rgb[a](x,x,x[,x]) css colors
	* [Fix] Reresolve upstreams even if there is a single server there
	* [Fix] Treat empty address as valid
	* [Fix] Try harder to detect CTE
	* [Fix] Try to deal with v4 mapped to v6 addresses on accept
	* [Minor] Add `wsf` and `hta` bad archive extensions
	* [Minor] Fix configuration option
	* [Minor] Fix result parsing for SAVAPI
	* [Minor] Further logging improvements
	* [Minor] Improve logging of errors
	* [Minor] Prevent MID_CONTAINS_FROM from firing on empty address
	* [Minor] Reduce digit->number transmission penalty
	* [Minor] Relax CTYPE_MISSING_DISPOSITION rule


1.5.7:
	* [CritFix] Fix corruption when multiple fuzzy are defined
	* [CritFix] Fix learn condition in fuzzy check
	* [Feature] Add rules to detect bad 8bit characters in From and To
	* [Feature] DKIM signing: sign_networks/local address specific use_domain settings
	* [Feature] Support numeric arguments for Redis requests
	* [Fix] Deal with 8bit characters in email addresses
	* [Fix] Fix couple of issues in FORWARDED rule
	* [Fix] Fix passing data to log helper when many symbols defined
	* [Fix] Fix R_BAD_CTE_7BIT rule
	* [Fix] Fix REPLYTO_UNPARSEABLE rule
	* [Fix] Fix setting of email address
	* [Fix] Rspamadm grep: Disable Lua patterns in string search by default
	* [Minor] Add Lua 5.3 workaround
	* [Minor] Add lua methods to detect if a part has 8bit characters
	* [Minor] Allow session-less lua dns requests
	* [Minor] Allow to append greylist end time to message reported
	* [Minor] Avoid `nil` table
	* [Minor] Disable dkim_signing if redis is specified but not configured
	* [Minor] Fix build with pcre2
	* [Minor] Fix rule
	* [Minor] Fix warnings
	* [Minor] Format floating point number
	* [Minor] Push email flags to the lua API
	* [Minor] Silence some warnings
	* [Minor] Silence warning
	* [Minor] Try all hostname regexps to find the most significant one
	* [WebUI] Fix add header filter in history

1.5.6:
	* [Feature] Add unigramms support in bayes
	* [Feature] Allow configurable sign headers for DKIM
	* [Feature] Allow to add unigramm metatokens from Lua
	* [Feature] DKIM Signing: envelope match exception for local IPs
	* [Feature] UCL: register parser variables from Lua
	* [Fix] Always try to adjust filename
	* [Fix] Do extra copy to ensure that original content is never touched
	* [Fix] Fix SPOOF_REPLYTO rule
	* [Fix] Ignore Rmilter added Received
	* [Fix] More fixes for hashed email dnsbls
	* [Fix] Plug memory leak in chartable module
	* [WebUI] Display multiple alerts at once


1.5.5:
	* [CritFix] Fix classifier learning with Redis backend
	* [CritFix] Fix issue when parsing encoded rfc822/messages
	* [Feature] Add escaped version of lua_ucl import
	* [Feature] Add task:headers_foreach function
	* [Feature] Allow to process filenames from content type
	* [Feature] Allow to query hashed emails
	* [Feature] Ignore bayes with mostly metatokens or with too few text
	* [Feature] Probabilistically skip metatokens
	* [Feature] Retrieve all virus names from SAVAPI
	* [Feature] Rework classifiers lua metatokens
	* [Feature] Store headers order
	* [Feature] Store text tokens inside bayes tokens
	* [Feature] Use cached shingles keys
	* [Fix] Add missing score normalisation for HFILTER_URL_ONLY
	* [Fix] Avoid lookup in absent hash
	* [Fix] Check return values from Lua functions called from C
	* [Fix] Do not count sending and loading time in rspamc
	* [Fix] Escape json strings for controller rejplies from Lua
	* [Fix] Fix archive scans for savapi
	* [Fix] Fix domain_only emails RBL
	* [Fix] Fix ip_score map configuration
	* [Fix] Fix JSON output for history_redis
	* [Fix] Fix one character length substrings search
	* [Fix] Fix parsing of non-RFC compatible Exim received
	* [Fix] Fix parsing of options for workers with the same type
	* [Fix] Fix processing of small tokens vectors
	* [Fix] Fix rfc2047 tokenization
	* [Fix] Fix typo
	* [Fix] More fixes for inplace decoding
	* [Fix] Try to avoid modifications of the original data
	* [Fix] URL redirector: Fix call to is_redirector
	* [Rework] Set token data as uint64_t instead of chars array
	* [WebUI] Check if neighbours' history backend versions match
	* [WebUI] Disable phrase connectors replacement in history filtering
	* [WebUI] Disable phrase connectors replacement in symbols filtering
	* [WebUI] Do not hide messages with bad subject, just replace it with '???'
	* [WebUI] Fix error message
	* [WebUI] Fix history v2 display
	* [WebUI] Fix legacy history
	* [WebUI] history: break To address lists on commas
	* [WebUI] Increase default timeout to 20 seconds
	* [WebUI] Save some history table space

1.5.4:
	* [Conf] Add history_redis default configuration
	* [Feature] Add spoofed rules
	* [Feature] Add URL_IN_SUBJECT rule
	* [Feature] Allow to get task's subject
	* [Feature] Allow to specify maximum number of shots for symbols
	* [Feature] Distinguish URLs found in Subject
	* [Feature] Memoize LPEG grammars
	* [Feature] Parse else parts in SA rules
	* [Feature] Process subject for mixed characters
	* [Feature] Resolve url chains in url_redirector module
	* [Feature] Stat greylisted messages as greylisted not soft-rejected
	* [Feature] Support checking for redirector in Lua SURBL
	* [Feature] Support tag_exists SA function
	* [Feature] Work with broken rfc2047 tokens
	* [Fix] Check all watcher's dependencies
	* [Fix] Do not compile hyperscan with no SSSE3 support
	* [Fix] Do not crash if cannot decode qp encoded part
	* [Fix] Fix dependencies of DKIM when multiple signatures are found
	* [Fix] Fix lists in whitelist plugin
	* [Fix] Fix one-shot symbols weight calculations
	* [Fix] Fix options and shots match
	* [Fix] Fix order of symbol options
	* [Fix] Fix parsing of dot at the end of the address
	* [Fix] Fix parsing of lua table arguments
	* [Fix] Fix processing of subject words
	* [Fix] Fix string split memoization
	* [Fix] Fix templates grammar usage
	* [Fix] Fix various issues related to Lua stack manipulation
	* [Fix] Force actions: Use postfilter if we have honor_action / require_action
	* [Fix] Further fixes to avoid PHISHING FP
	* [Fix] Preserve order of options in symbols
	* [Fix] Rspamadm grep: deal with unusually-formatted logs
	* [Fix] Use hostname suffix when dealing with history
	* [Rework] Remove outdated SA rules
	* [WebUI] Add flexible columns
	* [WebUI] Add footable
	* [WebUI] Add sender, recipients and subject columns
	* [WebUI] Allow message-id break
	* [WebUI] Fix history clustering
	* [WebUI] Fix history display
	* [WebUI] Fix sorting
	* [WebUI] Humanize sizes
	* [WebUI] Initial move towards footable
	* [WebUI] Remove datatables
	* [WebUI] Replace `.values` method with `.map`
	* [WebUI] Rework v2 symbols display
	* [WebUI] Try to normalize frequencies
	* [WebUI] Unbreak WebUI
	* [WebUI] Use Footable to draw Throughput summary table

1.5.3:
	* [Conf] Add composite for hacked wordpress phishing
	* [CritFix] Fix base64 decoding when there are unparseable characters
	* [Feature] Additional symbol metadata in metadata exporter
	* [Feature] Add method to get protocol reply from Lua
	* [Feature] Add symbols when tagged rcpt/sender are normalised
	* [Feature] Add task:get_symbols_all() function
	* [Feature] Allow multiple formats of DKIM signing key
	* [Feature] Allow to cache and use flexible protocol reply
	* [Feature] Allow to set one_shot flag from register_symbol
	* [Feature] Allow to skip certain types of hashes when learning fuzzy
	* [Feature] Cache and insert scan time into the protocol
	* [Feature] Detect newlines in rspamc --mime
	* [Feature] DKIM signing: support use of maps
	* [Feature] Greylist: Support excluding low-scoring messages from greylisting
	* [Feature] Implement lua history in controller
	* [Feature] Implement redis history querying
	* [Feature] Preliminary implementation of redis history plugin
	* [Feature] Support using request headers in settings
	* [Fix] Change default template to deal with non-ASCII characters
	* [Fix] Deal with lists of maps in whitelist module
	* [Fix] DKIM signing: use domain-specific signing key
	* [Fix] Do not reallocate completed zstd buffer
	* [Fix] Do not use local_addrs in proxy
	* [Fix] Fix crash when resolver is undefined
	* [Fix] Fix double free when closing lua_tcp connections
	* [Fix] Fix for lua 5.3
	* [Fix] Fix freeing of arrays iterators
	* [Fix] Fix issue with task:get_symbol and symbols with no metric
	* [Fix] Fix log line duplication in `rspamadm grep`
	* [Fix] Fix memory corruption on termination
	* [Fix] Fix out-of-bound access in base64 decode
	* [Fix] Fix ratelimit + greylisting
	* [Fix] Fix subject rewriting
	* [Fix] Fix task:set_recipients function
	* [Fix] Fix URI_COUNT_ODD rule
	* [Fix] Follow the traditional symbols conventions in RCPT_COUNT rule
	* [Fix] Greylist: Suppress greylist action for whitelisted hosts too
	* [Fix] Metadata exporter: use rule-specific settings for emails
	* [Fix] Properly set missing fields in exporter
	* [Fix] Proxy: max_retries option
	* [Fix] RCPT_COUNT fixes
	* [Fix] Rework HAS_X_PRIO rule to match symbols conventions
	* [Fix] Update issues in ac-trie
	* [Fix] Use optimised base64 decoding in DKIM
	* [WebUI] Add preliminary v2 history parser
	* [WebUI] Allow different history parsers
	* [WebUI] Display symbols
	* [WebUI] Rework history v2 function

1.5.2:
	* [Conf] Add default config for spamassasssin plugin
	* [Conf] Add default configuration for antivirus module
	* [Conf] Add dkim signing docs
	* [Conf] Add mx_check default config
	* [Conf] Add replies config
	* [Conf] Add trie default config
	* [Feature] Add heuristic to find text parts in files
	* [Feature] Add rule to detect broken content type
	* [Feature] Allow to extract CTE in Lua API
	* [Feature] Allow to set from address for a lua_task
	* [Feature] Allow to set recipients of a task from Lua
	* [Feature] Enchance text_part:get_content method
	* [Feature] Remove + aliases from emails
	* [Feature] Support rmilter block and dkim signature in CGP helper
	* [Feature] Support running event loop from Lua
	* [Fix] Antivirus: use scanner-specific redis prefix
	* [Fix] Couple of fixes for DKIM signing module
	* [Fix] Distinguish missing and broken mandatory headers
	* [Fix] Do more heuristical detection for missing CTE
	* [Fix] Do not resort cache on each check
	* [Fix] Fix CGP escaping
	* [Fix] Fix MISSING_MIME_VERSION rule for plain messages
	* [Fix] Fix parsing of cte in expressions
	* [Fix] Fix partial matches in rspamadm grep
	* [Fix] Fix setting class on style field
	* [WebUI] Auto-switch Throughput units to `msg/min` for very low rate
	* [WebUI] Update D3Evolution to 0.0.2

1.5.1:
	* [CritFix] Fix processing of stop_patterns with `\0` character
	* [CritFix] Fix setting of raw key for signing
	* [Fix] Fix lua exports from plugins during reload
	* [Fix] Fix prefilters action scores
	* [Fix] Fix symbols processing order
	* [Minor] Help cmake find gthread
	* [Minor] Some cmake fixes

1.5.0:
	* [Conf] Add configurations for asn, clickhouse and dcc
	* [Conf] Add default config for url redirector plugin
	* [Conf] Add the default config for greylist module
	* [Conf] Allow to edit all local maps from WebUI by default
	* [CritFix] Deal with absent headers in DKIM
	* [CritFix] Do not trust remote shingles count
	* [CritFix] Fix bad memory leak in TLS certificates validation
	* [CritFix] Fix critical memory issues with radix maps
	* [CritFix] Fix descriptors leak on reload
	* [CritFix] Fix headers selection in DKIM verification
	* [CritFix] Fix parsing of boundaries that end with `--`
	* [CritFix] Repair PTR_ARRAY_FOREACH macro
	* [Feature] Add CORS support to the controller
	* [Feature] Add FROM_NAME_EXCESS_SPACE rule
	* [Feature] Add REPLYTO_EMAIL_HAS_TITLE rule
	* [Feature] Add `caseless_hash` method to `lua_util`
	* [Feature] Add `rip` keyword to ratelimit module
	* [Feature] Add a simple benchmark for content type parsing
	* [Feature] Add boundaries parsing in content type
	* [Feature] Add charset detection for text parts
	* [Feature] Add content disposition parser
	* [Feature] Add fallback if too many updates are failing
	* [Feature] Add function to convert struct tm to time using timezone
	* [Feature] Add function to normalize HTTP paths
	* [Feature] Add fuzzy collection plugin
	* [Feature] Add fuzzy logic for images
	* [Feature] Add gmime parser to mime_tool
	* [Feature] Add heuristic to detect broken messages
	* [Feature] Add heuristic to find displayed URLs
	* [Feature] Add heuristic to process broken email addresses
	* [Feature] Add images normalization
	* [Feature] Add mechanism for disabling composites (Fixes #1270)
	* [Feature] Add method to create regexp from a glob pattern
	* [Feature] Add mime encoding manipulation routines
	* [Feature] Add mime tool to explore messages
	* [Feature] Add more meta tokens from received headers
	* [Feature] Add neighbours option to support Rspamd cluster in WebUI
	* [Feature] Add new function to parse mime addresses
	* [Feature] Add new methods for lua_tcp
	* [Feature] Add own headers decoding routine
	* [Feature] Add own routine to generate a message id
	* [Feature] Add parser for SMTP date
	* [Feature] Add per-task lua cache to reuse 'heavy' objects
	* [Feature] Add plugins list path in WebUI
	* [Feature] Add preliminary multipart support
	* [Feature] Add preliminary version of DKIM signing module
	* [Feature] Add profiling support in client output
	* [Feature] Add rfc2047 grammar
	* [Feature] Add rfc2047 variant for QP decoding
	* [Feature] Add rmilter_headers module (Fixes #1227)
	* [Feature] Add sse42 version of base64 decoding
	* [Feature] Add ssse3 and avx2 base64 decoders
	* [Feature] Add support of libgd
	* [Feature] Add the preliminary version of redirects resolver in Lua
	* [Feature] Add ucl_object_iterate_full function
	* [Feature] Add url encoding function
	* [Feature] Allow SOA requests in lua dns
	* [Feature] Allow custom parse types in lua ucl
	* [Feature] Allow plugins to register webui handlers
	* [Feature] Allow to add options explicitly to symbols
	* [Feature] Allow to call a callback when symbol frequency is on peak
	* [Feature] Allow to call redirector script from SURBL
	* [Feature] Allow to create variable length dkim keys
	* [Feature] Allow to have module specific options for Redis in plugins
	* [Feature] Allow to pass sign key directly from Lua
	* [Feature] Allow to register configuration docs from Lua API
	* [Feature] Allow to return options as a table
	* [Feature] Allow to set peak callbacks from Lua
	* [Feature] Allow to specify custom method for a message
	* [Feature] Allow to store dkim keys in Redis
	* [Feature] Allow to store messages in files
	* [Feature] Apply DCT using AAN for fuzzy signature
	* [Feature] Avira SAVAPI support
	* [Feature] Cache and simplify DCT and jpeg decode
	* [Feature] Cache libicu converters
	* [Feature] Detect URLs with suspicious omographs
	* [Feature] Do not increase score for duplicate options
	* [Feature] Do not trust CTE, check base64 and qp strictly
	* [Feature] Dynamic reputation in URL reputation plugin
	* [Feature] Extend redis lock when learning spawned
	* [Feature] Filter non-utf chars from all decoded headers
	* [Feature] Fix phishing detection for IDNA urls
	* [Feature] Ignore bad symbols on base64 decoding
	* [Feature] Ignore too wide elements in SPF
	* [Feature] Implement fuzzy collection mode
	* [Feature] Implement helo maps in multimap
	* [Feature] Implement human readable buckets configuration
	* [Feature] Implement min-hash shingles for DCT data from images
	* [Feature] Implement new algorithm for fuzzy hashes of images
	* [Feature] Implement new unicode normalizer
	* [Feature] Implement quoted printable decoding
	* [Feature] Implement received headers flags
	* [Feature] Implement rspamdgrep tool
	* [Feature] Implement sane checksum for config file
	* [Feature] Implement url tags concept
	* [Feature] Improve detection of omographs using libicu
	* [Feature] Improve url redirector module
	* [Feature] Multimap: Received header processing
	* [Feature] Multiple improvements in the maps
	* [Feature] New URL filters in multimap
	* [Feature] Plugin to force actions on selected symbols
	* [Feature] RBL module: support hashing for emails and helo RBL
	* [Feature] Reuse URL tags in SURBL module
	* [Feature] Rework RRD ds count, add conversion path
	* [Feature] Rework surbl module to avoid extra redirector calls
	* [Feature] Send config id to the WebUI
	* [Feature] Simplify HTTPCrypt client support
	* [Feature] Skip processing for large images
	* [Feature] Start collection only mode implementation for fuzzy storage
	* [Feature] Start import of the optimized base64 decode
	* [Feature] Store all received headers in lua
	* [Feature] Store relational order of all headers in a message
	* [Feature] Support DKIM signing in Lua plugins
	* [Feature] Support HTTPCrypt client in lua_http
	* [Feature] Support setting SMTP message in multimap
	* [Feature] Support setting metric subject from Lua
	* [Feature] Support setting subject in force actions module
	* [Feature] Treat v6 mapped addresses as v4 addresses
	* [Feature] URL reputation plugin
	* [Feature] Use Redis instead of memcached in URLs redirector
	* [Feature] Use Rspamd rfc2047 decoder instead of gmime one
	* [Feature] Use a different normalization for fuzzy images
	* [Feature] Use normalized images in fuzzy hashes
	* [Feature] Use own code for parsing of date
	* [Feature] Use shingles for images fuzzying
	* [Feature] Use t1ha for hashes, allow inlining
	* [Feature] Use t1ha instead of metrohash and xxhash32
	* [Feature] Various new features in metadata exporter module
	* [Feature] rmilter_headers: authentication-results (#78)
	* [Fix] Add additional check to mark redis connection inactive
	* [Fix] Add packed attribute for protocol structure
	* [Fix] Adopt OMOGRAPH_URL rule
	* [Fix] Allow static maps
	* [Fix] Allow to disable classifiers checks using settings and conditions
	* [Fix] Another try to fix 0 length maps
	* [Fix] Another try to fix corruption during maps reload
	* [Fix] Another try to fix descriptors leak
	* [Fix] Another try to fix reload and logger
	* [Fix] Antivirus module: register virtual symbols for patterns
	* [Fix] Avoid extensive reallocs
	* [Fix] Avoid mempool leak in SA plugin on reload
	* [Fix] Avoid race condition on saving cache and reload
	* [Fix] Avoid reusing g_error (Fixes #1262)
	* [Fix] Break pool connection on fatal redis errors
	* [Fix] Check for NaN properly
	* [Fix] Couple of fixes for date parsing
	* [Fix] Date header timezone adjustments (#1279)
	* [Fix] Deal with EOF properly
	* [Fix] Decode filename in content disposition
	* [Fix] Disable fuzzy images by default
	* [Fix] Disable zero-copy mode for text parts to avoid crashes
	* [Fix] Do not destroy session when not all finish scripts are done
	* [Fix] Do not greyscale images
	* [Fix] Do not leave parent-less workers processes on fatal errors
	* [Fix] Do not lowercase Content-Disposition to perform decoding
	* [Fix] Do not penalize characters just after numeric prefix
	* [Fix] Do not refork workers that are intended to die
	* [Fix] Do not set pre-result and update records for no `Queue-ID` messages
	* [Fix] Do not skip post-filters when pre-filters have set some results
	* [Fix] Do not stop symbols planning if async events are pending
	* [Fix] Do not try to set keys for unencrypted requests in proxy
	* [Fix] Encode URLs according to rfc3986
	* [Fix] Encode URLs before sending them to the protocol
	* [Fix] Filter bad characters from message id
	* [Fix] Fix CTE detection heuristic
	* [Fix] Fix Content-Type in HTTP requests
	* [Fix] Fix IDN eslds phishing checks
	* [Fix] Fix adding maps from config in Lua
	* [Fix] Fix another reload memory issue
	* [Fix] Fix argument returned on redis backend errors
	* [Fix] Fix assertion in graph handling
	* [Fix] Fix body trie matching
	* [Fix] Fix build
	* [Fix] Fix byte array expansion during toutf8 conversion
	* [Fix] Fix charset normalisation
	* [Fix] Fix checking of DKIM bodies that needs just `\n` to be added
	* [Fix] Fix couple of cornercases with email addresses
	* [Fix] Fix couple of issues
	* [Fix] Fix dependencies tracking for callback symbols
	* [Fix] Fix detection of jpeg size
	* [Fix] Fix errors handling in fuzzy backend initialization
	* [Fix] Fix fuzzy hashes count
	* [Fix] Fix globbing and convert lists to arrays in fuzzy_check
	* [Fix] Fix heuristical CTE detection for QP encoding
	* [Fix] Fix ignoring of bad text parts
	* [Fix] Fix indexes in array access, interleave loop
	* [Fix] Fix int64 -> double conversion
	* [Fix] Fix invalid memory access on reload
	* [Fix] Fix issues with empty updates
	* [Fix] Fix issues with quoted-printable encoding
	* [Fix] Fix keys names
	* [Fix] Fix lots of issues in mime parser code
	* [Fix] Fix lua maps load
	* [Fix] Fix macro name
	* [Fix] Fix mas group score calculations
	* [Fix] Fix matching of the same patterns from different tries
	* [Fix] Fix memory corruprtion and leak
	* [Fix] Fix memory leak in HTTP maps
	* [Fix] Fix memory leak in expression destroying
	* [Fix] Fix memory leak in parsing of mime names
	* [Fix] Fix memory leak in safe ucl iterators
	* [Fix] Fix memory leak on reload in plugins
	* [Fix] Fix modules reconfigure on reload
	* [Fix] Fix monitored setup fro URLBLs with IP addresses
	* [Fix] Fix name of var
	* [Fix] Fix new rrd updates
	* [Fix] Fix out of bounds access
	* [Fix] Fix parsing messages with no body
	* [Fix] Fix parsing of '=' character in headers
	* [Fix] Fix parsing of messages with no content type
	* [Fix] Fix plugins callbacks in webui
	* [Fix] Fix possible memory corruption in redis pool
	* [Fix] Fix probability calculations for fuzzy redis backend
	* [Fix] Fix processing errors in lua_tcp
	* [Fix] Fix processing of emails with name only
	* [Fix] Fix processing of non-multipart messages
	* [Fix] Fix processing of parts with no valid content type
	* [Fix] Fix race condition in SIGUSR2 handler
	* [Fix] Fix redis options parsing when no redis servers are defined
	* [Fix] Fix reload and hyperscan ready event
	* [Fix] Fix reload memory issue
	* [Fix] Fix rra_ptr conversion
	* [Fix] Fix rrd file conversion
	* [Fix] Fix setting of content-type attributes
	* [Fix] Fix signing headers creation in DKIM
	* [Fix] Fix stddev calculations
	* [Fix] Fix surbl plugin to work with composite maps
	* [Fix] Fix timezones parsing
	* [Fix] Fix tokens usage
	* [Fix] Fix urls and emails hashes
	* [Fix] Fix usage of unsafe ucl iterators
	* [Fix] Fix work with broken utf8 tokens
	* [Fix] Fix writing of user to roll history
	* [Fix] Forgotten worker
	* [Fix] Further memory leaks fixes
	* [Fix] Ignore lua metatokens in bayes for now
	* [Fix] Improve OMOGRAPH_URL rule
	* [Fix] Lua IP from string should be invalid if parsing failed
	* [Fix] Miltiple fixes to new lua_tcp, add debugging
	* [Fix] More fixes for iterators cleanup
	* [Fix] More fixes to logger initialization
	* [Fix] More heuristic fixes for phishing detection
	* [Fix] More leaks eliminated
	* [Fix] More leaks...
	* [Fix] More random fixes for reload...
	* [Fix] Multimap: Fixes for email filters
	* [Fix] Multiple fixes for fann module
	* [Fix] Multiple memory corruption fixes
	* [Fix] Normalize path in HTTP router
	* [Fix] Plug memory leak
	* [Fix] Plug memory leak in adding radix trees
	* [Fix] Plug memory leak in configuration parser
	* [Fix] Plug memory leak in expressions parsing during reload
	* [Fix] Plug memory leak in learning fuzzy storage
	* [Fix] Plug memory leak in lua_tcp
	* [Fix] Plug reload leaks
	* [Fix] Plug termination memory leaks
	* [Fix] Really increase lock lifetime
	* [Fix] Replies module: fix symbol weight
	* [Fix] Restore content type params related functions
	* [Fix] Set task's subject from mime subject
	* [Fix] Sigh, one more reload leak
	* [Fix] Simplify images shingles
	* [Fix] Some more memory issues are fixed
	* [Fix] Stop hardcoding of lua in C
	* [Fix] Stop processing of bad parts as text parts
	* [Fix] Strictly filter bad characters when emittin json
	* [Fix] Strings returned from lua are ephemeral
	* [Fix] Support unix sockets for lua redis
	* [Fix] Try to fix issues with reloading config
	* [Fix] Try to fix race condition in redis_pool
	* [Fix] Use checksum to avoid intersection between different ANNs
	* [Fix] Use rspamd hashes in embedded ucl
	* [Fix] Use sane default rewrite subject (*** SPAM *** %s)
	* [Fix] Various collection mode fixes
	* [Fix] Various fixes to mime parser
	* [Fix] Various reload leak fixing
	* [Fix] Whitelist certain extensions from archive checks
	* [Rework] Add preliminary implementation of the mime parser
	* [Rework] Adopt code for the new options
	* [Rework] Change logger setup interface
	* [Rework] Composite configuration (#1270)
	* [Rework] Finally remove gmime dependency from Rspamd
	* [Rework] Further fixes to symbols frequencies
	* [Rework] Implement content type parser for mime
	* [Rework] Kill all InternetAddressList usages
	* [Rework] Multiple fixes for symbols cache statistics
	* [Rework] Refactor struct names
	* [Rework] Rework images fuzzy hashes algorithm
	* [Rework] Rework lua_tcp to allow TCP dialog
	* [Rework] Start massive rework to get rid of gmime
	* [Rework] Start new approach for multiparts parsing
	* [Rework] Start rework of mime addresses
	* [Rework] Start rework of symbols cache updates
	* [Rework] Start switching to libicu
	* [Rework] Use a special structure for stats tokens
	* [Rework] Use hash tables for symbols options
	* [Rework] Use libicu instead of iconv for conversions
	* [Rework] Use new scheme to parse mime parts
	* [WebUI] Add Access-Control-Allow-Origin for cluster management
	* [WebUI] Add Throughput graph autorefreshing (#820)
	* [WebUI] Add Visibility.js library
	* [WebUI] Add basic cluster support to Throughput tab
	* [WebUI] Add graph legend entries for new DSes
	* [WebUI] Add graph tab
	* [WebUI] Add neighbours RRD data consolidation
	* [WebUI] Add preliminary save symbols clustering
	* [WebUI] Add server selector to navbar
	* [WebUI] Add soft reject to auth stats
	* [WebUI] Add summary to the Throughput tab
	* [WebUI] Allow to save maps on the cluster
	* [WebUI] Avoid extra graph redraw and alerts glitching
	* [WebUI] Be more generous with AJAX timeout
	* [WebUI] Disable error ring loading in `read only` mode
	* [WebUI] Enclose table header cells with `tr`s
	* [WebUI] Finish interface rework
	* [WebUI] Fix RRD summary pie chart position
	* [WebUI] Fix `All SERVERS` graph fot just one available server
	* [WebUI] Fix case when no cluster is defined
	* [WebUI] Fix compatibility with non-ES6 compliant browsers
	* [WebUI] Fix config ID
	* [WebUI] Fix configuration page partially
	* [WebUI] Fix disabled state
	* [WebUI] Fix graph dataset selector initialization
	* [WebUI] Fix graph selectors state resetting
	* [WebUI] Fix mouse events on throughput summary table area
	* [WebUI] Fix multiple JS issues
	* [WebUI] Fix pie chart displaying
	* [WebUI] Fix read only
	* [WebUI] Fix read only2
	* [WebUI] Fix retarded datatables
	* [WebUI] Fix soft reject in pie chart
	* [WebUI] Fix stat widgets timers multiplication on `Refresh` click
	* [WebUI] Fix symbols config
	* [WebUI] Fix various errors with login form
	* [WebUI] Further fixes
	* [WebUI] Hide learning tab in read-only mode
	* [WebUI] Initial clusters support
	* [WebUI] Make legend entry colours more contrast
	* [WebUI] Move configuration tab to a separate module
	* [WebUI] Move history tab
	* [WebUI] Move symbols config as well
	* [WebUI] New sec to time function
	* [WebUI] Prevent multiple clicks on `Refresh`
	* [WebUI] RRD summary: Hide inner labels of tiny pie sectors
	* [WebUI] RRD summary: Respect undefined values
	* [WebUI] Reduce font size of graph's legend
	* [WebUI] Remove orphaned font duplicates
	* [WebUI] Remove unused code
	* [WebUI] Replace spinner with animated glyphicon
	* [WebUI] Reset refresh timer on server switching
	* [WebUI] Rework interface to use requirejs
	* [WebUI] Rework neighbours query function
	* [WebUI] Separate attributes by space
	* [WebUI] Set focus to password field (#1230)
	* [WebUI] Simplify neighbours table populating
	* [WebUI] Start rework of modules
	* [WebUI] Stop stats refreshing if the page is hidden
	* [WebUI] Turn d3pie's stuff into a reusable function,
	* [WebUI] Unify send data functions
	* [WebUI] Update D3Evolution to 0.0.1
	* [WebUI] Update d3.js
	* [WebUI] Update datatables to work with the requirejs
	* [WebUI] Use unified tab click event handler,
	* [WebUI] clusters for the chart
	* [WebUI] fix uptime

1.4.2:
	* [CritFix] Deal with absent headers in DKIM
	* [CritFix] Do not trust remote shingles count
	* [CritFix] Fix headers selection in DKIM verification
	* [Feature] Add EXT_CSS rule
	* [Feature] Add toggle for disabling SURBLs
	* [Feature] Extend redis lock when learning spawned
	* [Feature] Parse <link> HTML tags
	* [Fix] Avoid reusing g_error (Fixes #1262)
	* [Fix] Do not reset loaded ANN when learning is requested
	* [Fix] Fix another issue with external deps in SA
	* [Fix] Fix body trie matching
	* [Fix] Fix checking of DKIM bodies that needs just `\n` to be added
	* [Fix] Fix fuzzy hashes count
	* [Fix] Fix keys names
	* [Fix] Fix length calculations for url encoded urls
	* [Fix] Fix matching of the same patterns from different tries
	* [Fix] Fix name of var
	* [Fix] Fix parsing of URLs with spaces and other bad chars
	* [Fix] Fix probability calculations for fuzzy redis backend
	* [Fix] Fix signing headers creation in DKIM
	* [Fix] Plug memory leak
	* [Fix] Really fix chained SA dependencies
	* [Fix] Really increase lock lifetime
	* [Fix] Use checksum to avoid intersection between different ANNs
	* [Fix] Use rspamd hashes in embedded ucl
	* [Fix] Yet another change for testing external deps

1.4.1:
	* [Feature] ASN support in Clickhouse module
	* [Feature] Add clickhouse plugin
	* [Feature] Add generic tool to add universal maps for lua modules
	* [Feature] Add logger.debugm to debug lua modules
	* [Feature] Allow to register metrics symbols using register_symbol
	* [Feature] Allow to specify prefix for fann_redis
	* [Feature] Clickhouse: support different masks for IPv4/IPv6
	* [Feature] Support forcing action in antivirus plugin
	* [Fix] Add handling of regexp maps
	* [Fix] Allow backslashes in http urls
	* [Fix] Avoid mapping of empty files
	* [Fix] Do not load tld file to speed up rspamadm
	* [Fix] Do not resolve numeric IP addresses due to ipv6 insanity
	* [Fix] Filter incorrect training data
	* [Fix] Fix Fuzzyconvert tool when password or DB is given
	* [Fix] Fix build with custom glib/gmime
	* [Fix] Fix converting of learn count from sqlite to redis
	* [Fix] Fix crashes with invalid received and task:set_from_ip
	* [Fix] Fix external dependencies for SA module
	* [Fix] Fix fann_redis when number of scores has been changed
	* [Fix] Fix hyperscan usage for non compatible platforms
	* [Fix] Fix loading of maps from UCL objects
	* [Fix] Fix memory leak for task-less redis requests
	* [Fix] Fix mid module with new maps syntax
	* [Fix] Fix parsing of URLs with username
	* [Fix] Fix re cache initialisation
	* [Fix] Fix replacements to sanitize '%' character
	* [Fix] Fix set and regexp like static maps
	* [Fix] Fix some issues in redis settings
	* [Fix] Fix static IP maps
	* [Fix] Fix total learns counter for redis stats
	* [Fix] Fix usage of config during reload
	* [Fix] Fix various warnings and issues
	* [Fix] Invalidate ANN if training data is incorrect
	* [Fix] Miltiple fixes to fann_redis module
	* [Fix] More fixes for URLs with backslashes
	* [Fix] Properly get options for ip_score module
	* [Fix] Relax requirements for Received as gmail cannot RFC
	* [Fix] Remove or fix hyperscan incompatible regexps
	* [Fix] Settings: correctly read redis config
	* [Rework] Rework lua logger interface slightly
	* [Rework] Use new maps add function

1.4.0:
	* [CritFix] Add guards for inactive redis connections
	* [CritFix] Another fix for proxying files using rspamd_proxy
	* [CritFix] Cleanup inactive redis connections
	* [CritFix] Do not sometimes try to exec posfilters before classification
	* [CritFix] Fix application of IPv6 mask
	* [CritFix] Fix chunked encoding when reading messages
	* [CritFix] Fix file mode for rspamd_proxy
	* [CritFix] Fix hyperscan compilation on regexp change
	* [CritFix] Fix issue with finding of end of lines pointers
	* [CritFix] Fix iteration over headers array (introduced in 1.4)
	* [CritFix] Fix processing of learned tokens count for redis backend
	* [CritFix] Fix race condition in checking of cached maps
	* [CritFix] Fix workers scripts by sharing workers configs
	* [CritFix] Introduce raw content to text parts
	* [CritFix] Plug memory leak and potential memory corruption
	* [Feature] Adaptive ratelimits
	* [Feature] Add ASN -> rbldnsd script for asn.rspamd.com
	* [Feature] Add DMARC_NA symbol
	* [Feature] Add F-Prot support to antivirus module
	* [Feature] Add HTTP backend to metadata exporter
	* [Feature] Add Lua API module for monitored objects
	* [Feature] Add R_DKIM_NA / R_SPF_NA / AUTH_NA symbols
	* [Feature] Add R_DKIM_PERMFAIL symbol
	* [Feature] Add R_SPF_PERMFAIL symbol
	* [Feature] Add Sophos antivirus support
	* [Feature] Add ZSTD compression to Lua API
	* [Feature] Add `mid` Lua module
	* [Feature] Add `one_param` flag for metric symbols
	* [Feature] Add a generic lua classifier
	* [Feature] Add a very basic interface to access workers data from on_load
	* [Feature] Add ability to delete a hash by its data to fuzzy_check plugin
	* [Feature] Add ability to enable/disable symbols via dynamic_conf
	* [Feature] Add ability to lookup settings by key
	* [Feature] Add common way to disable Lua modules
	* [Feature] Add compression support to rspamd client
	* [Feature] Add condition to do antiviral check
	* [Feature] Add configuration for lua classifiers
	* [Feature] Add configuration knobs for the errors circular buffer
	* [Feature] Add decompression support in rspamd client
	* [Feature] Add errors exporter to the controller
	* [Feature] Add expected value for monitored DNS resources
	* [Feature] Add exporter from error ringbuf to ucl
	* [Feature] Add extended version for fann creation function
	* [Feature] Add ffi friendly version of process_regexp function
	* [Feature] Add frequency and time display to webui
	* [Feature] Add fuzzy_delhash command to rspamc client
	* [Feature] Add implementation of redis connections pool
	* [Feature] Add latency and offline time monitoring
	* [Feature] Add learning support for lua classifiers
	* [Feature] Add max-size and timeout options to CGP helper
	* [Feature] Add method to enable/disable symbols in config
	* [Feature] Add methods to get metric's actions and symbols from Lua
	* [Feature] Add mmap support to lua_text
	* [Feature] Add monitored object for surbl plugin
	* [Feature] Add more exceptions to surbl whitelist
	* [Feature] Add more meta-tokens to bayes
	* [Feature] Add neural net classifier to fann_scores module
	* [Feature] Add neural net serialization/deserialization
	* [Feature] Add new dynamic conf module
	* [Feature] Add periodic events support for lua_config
	* [Feature] Add plugin to check MX'es for the sender's domain
	* [Feature] Add preliminary monitored module
	* [Feature] Add preliminary support of dynamic conf updates in Redis
	* [Feature] Add preliminary version of clamav plugin
	* [Feature] Add redis cache to asn module
	* [Feature] Add replies compression
	* [Feature] Add spamhaus DROP dnsbl
	* [Feature] Add support for dictionary in client compression
	* [Feature] Add support for fuzzy learn and unlearn from lua
	* [Feature] Add support for input encryption
	* [Feature] Add support of min_learns to neural net classifier
	* [Feature] Add termination callbacks for workers
	* [Feature] Add user-agent for rspamc
	* [Feature] Add utility to perform classifier tests
	* [Feature] Add zstd compression library
	* [Feature] Allow HTTPS requests in lua_http
	* [Feature] Allow conditions for pre and postfilters
	* [Feature] Allow custom functions for ratelimits
	* [Feature] Allow for excluding messages from AV scanning based on size
	* [Feature] Allow for getting worker stats from Lua
	* [Feature] Allow getting task UID from Lua
	* [Feature] Allow parsing of mailbox messages from the commandline
	* [Feature] Allow plugins to publish their lua API via rspamd_plugins
	* [Feature] Allow to compare other systems with Rspamd
	* [Feature] Allow to execute Lua scripts by controller
	* [Feature] Allow to have a function to set custom greylist message
	* [Feature] Allow to iterate over multiple tags
	* [Feature] Allow to pass extra data from plugins to log helper
	* [Feature] Allow to plan new periodics at different time
	* [Feature] Allow to reset hashes
	* [Feature] Allow to run rspamadm lua just as a lua interpreter
	* [Feature] Allow to store settings in redis
	* [Feature] Allow to update dynamic conf in Redis
	* [Feature] Allow to use dictionaries for compression
	* [Feature] Allow to use md5, sha1, sha256, sha384 and sha512 hashes in Lua
	* [Feature] Allow whitelisting by IP for greylisting plugin
	* [Feature] Antivirus: Support whitelists & pattern-matching sig names
	* [Feature] Backport pack/unpack routines from Lua 5.3
	* [Feature] Check settings with equal priopities in alphabetical order
	* [Feature] Compress neural net in redis
	* [Feature] Consider more tags when doing WHITE_ON_WHITE rule
	* [Feature] Descriptive options for DMARC failure symbols
	* [Feature] Descriptive options for RBL symbols
	* [Feature] Enable configuration for monitored objects
	* [Feature] Execute on_load scripts with ev_base ready
	* [Feature] Fann scores now uses metadata from a message
	* [Feature] Implement FANN threaded learning
	* [Feature] Implement classifying for lua classifiers
	* [Feature] Implement finish scripts for worker processes
	* [Feature] Implement monitoring for DNS resources
	* [Feature] Implement real priorities for pre and post filters
	* [Feature] Insert two symbols: FANN_HAM and FANN_SPAM instead of one
	* [Feature] Module to push metadata/messages to redis pubsub
	* [Feature] Monitor RBL records
	* [Feature] Move fann_classifier to a separate plugin
	* [Feature] Normalize all ANN inputs
	* [Feature] Preliminary version of metric exporter module
	* [Feature] Preserve decompression context between tasks
	* [Feature] Ratelimit: Support dynamic bucket size/leak rate
	* [Feature] Relax FORGED_RECIPIENTS: allow senders to BCC themselves
	* [Feature] Remove symbols weights on composites processing
	* [Feature] Return symbol scores when getting resulting symbols
	* [Feature] Rework lua tcp module
	* [Feature] Rule to detect some obvious X-PHP-Originating-Script forgeries
	* [Feature] Rule to identify some X-PHP-Script forgeries
	* [Feature] Rules for scoring Google Message-ID fixes
	* [Feature] Send hashes values to reply
	* [Feature] Set expire for dmarc reports
	* [Feature] Stop using cymru zone as it is unstable
	* [Feature] Stop using of GLists for headers, improve performance
	* [Feature] Store `for` in task:get_received_headers
	* [Feature] Store `for` part in received headers
	* [Feature] Store enabled flag for webui session
	* [Feature] Store error messages in ring buffer
	* [Feature] Support compressed maps
	* [Feature] Support excluding selected users from ratelimits
	* [Feature] Support looking up NS records in lua_dns
	* [Feature] Support modern style SURBL configuration
	* [Feature] Support multiple hashes in delhash path
	* [Feature] Support new messages in rspamc
	* [Feature] Support requests without reads in lua_tcp
	* [Feature] Support setting task message from Lua
	* [Feature] Track visibility of HTML elements
	* [Feature] Try to add CRLF when checking DKIM
	* [Feature] Try to guess line endings when folding headers
	* [Feature] Try to improve normalization function for bayes
	* [Feature] Use FFI to optimize SA module
	* [Feature] Use length based arguments for redis, allow lua_text as arg
	* [Feature] Use more layers for fann and another normalization
	* [Feature] User-defined ratelimits
	* [Feature] Utility to convert fuzzy storage from sqlite to redis
	* [Feature] Yield DMARC_DNSFAIL on lookup failure
	* [Fix] Adopt fuzzy storage for flexible backends
	* [Fix] Allow plain IP addresses in Rspamd maps
	* [Fix] Another fix for brain-damaged hiredis
	* [Fix] Another fix for rdns write errors
	* [Fix] Another fix for rdns_make_request_full invocation
	* [Fix] Another fix in DKIM canonicalization
	* [Fix] Another memory leak plugged
	* [Fix] Another try to deal with posix idiotizm
	* [Fix] Another try to fix RDNS events processing logic
	* [Fix] Avoid double frees in HEAD requests
	* [Fix] Avoid extra symbols for RBLs
	* [Fix] Banish table.maxn from Lua parts
	* [Fix] Check for socket error before connection in lua_tcp
	* [Fix] Correctly propagate redis timeouts to Lua
	* [Fix] Do not add extra newline in MIME mode
	* [Fix] Do not be cheated by system hiredis
	* [Fix] Do not classify when a message has not enough tokens
	* [Fix] Do not crash on redis errors
	* [Fix] Do not distinguish NXDOMAIN and NOREC for monitored
	* [Fix] Do not replan retransmits if merely one server is defined
	* [Fix] Do not use headers to calculate messages digests
	* [Fix] Don't force action in replies module for authenticated users/local networks
	* [Fix] Explicitly ban default passwords in webui
	* [Fix] Finally fix ambiguity between parsed and resolved spf elts
	* [Fix] Fix 'decoded' value in task:get_header_full()
	* [Fix] Fix DKIM calculations
	* [Fix] Fix DKIM signing for messages with no newline at the end
	* [Fix] Fix DNS request in monitored
	* [Fix] Fix DNS write errors processing
	* [Fix] Fix HTTP methods other than GET and POST
	* [Fix] Fix PERMFAIL for v6/v4 ambiguities
	* [Fix] Fix absurdic scores for HFILTER_URL_ONLY
	* [Fix] Fix actions in rolling history
	* [Fix] Fix actrie patterns
	* [Fix] Fix applying of lua dynamic confg
	* [Fix] Fix autolearning errors and redis cache
	* [Fix] Fix bayes learn_condition
	* [Fix] Fix build with the recent OpenSSL
	* [Fix] Fix caching and compressed maps
	* [Fix] Fix check plain text part
	* [Fix] Fix crash on OpenBSD in `url_email_start`
	* [Fix] Fix double free in SPF
	* [Fix] Fix extraction of shingles from redis fuzzy storage
	* [Fix] Fix false sharing for symbols in the cache
	* [Fix] Fix float usage in util:get_time
	* [Fix] Fix folding algorithm to deal with empty tokens
	* [Fix] Fix format string
	* [Fix] Fix format string usage in controller errors handling
	* [Fix] Fix handling of '\0' in lua_tcp
	* [Fix] Fix handling of HTTP HEAD methods
	* [Fix] Fix hash creation
	* [Fix] Fix hiredis stupidity
	* [Fix] Fix implicit settings module settingsup
	* [Fix] Fix interaction with lua GC to avoid craches
	* [Fix] Fix ip_score module registration
	* [Fix] Fix issue with empty messages and dkim
	* [Fix] Fix issues with CGP helper
	* [Fix] Fix issues with the recent SPF changes
	* [Fix] Fix key name to load ANN correctly
	* [Fix] Fix lua tcp module by saving `do_read` in callback data
	* [Fix] Fix memory leak in client when using compression
	* [Fix] Fix min_learns option
	* [Fix] Fix on_finish scripts and async handlers
	* [Fix] Fix options for SPF dnsfail symbol
	* [Fix] Fix parsing includes and redirects in SPF
	* [Fix] Fix parsing of lua comments with empty lines
	* [Fix] Fix parsing of unquoted HTML attributes
	* [Fix] Fix periodic events and redis
	* [Fix] Fix processing of fuzzy learns from Lua
	* [Fix] Fix processing of redirect in SPF includes
	* [Fix] Fix processing of symbols when reject limit is reached
	* [Fix] Fix refcounts when map is specified by IP
	* [Fix] Fix rspamd{session} class in Lua API
	* [Fix] Fix setting ratelimit key for 'ip' bucket
	* [Fix] Fix some cases of TLD urls detector
	* [Fix] Fix statconvert tool
	* [Fix] Fix stats for backend-less classifiers
	* [Fix] Fix training script for fann_redis
	* [Fix] Fix variable in ann module
	* [Fix] Fix various errors in lua dynamic conf plugin
	* [Fix] Forget old ANN when max_usages is reached to avoid overtrain
	* [Fix] Further canonicalization fixes
	* [Fix] Further fixes for fann_redis prefixes
	* [Fix] Handle failures for inactive pooled connections
	* [Fix] Improve multimap info message
	* [Fix] More fixes in ANN loading
	* [Fix] More fixes to fann_redis
	* [Fix] More issues in fann_redis
	* [Fix] More spaces fix in DKIM signature
	* [Fix] Multiple fixes to asn script, add IPv6 support
	* [Fix] Multiple issues in fann_redis
	* [Fix] No greylist rejected messages
	* [Fix] One more attempt to fix lua_redis
	* [Fix] One more check for readdir...
	* [Fix] Params should be treated as a hash
	* [Fix] Plug memory leak in regexp desctructor
	* [Fix] Process headers only once
	* [Fix] Properly handle nil values in ratelimit plugin
	* [Fix] Really fix redis shingles check
	* [Fix] Remove fann with incorrect layers count
	* [Fix] Remove mentions of deleted include
	* [Fix] Remove some incompatible functions
	* [Fix] Settings: fix `authenticated` parameter (#886)
	* [Fix] Skip MX check for authenticated users and local networks
	* [Fix] Slightly fix ANN routines
	* [Fix] Stop caching records with DNS failures
	* [Fix] Treat all errors in redis_pool as fatal errors for a connection
	* [Fix] Try avoid false-positives in HEADER_FORGED_MDN rule
	* [Fix] Try to avoid race condition when using rrd
	* [Fix] Try to reload redis scripts if they are missing
	* [Fix] Unbreak once_received skipping for local networks
	* [Fix] Unlock ANN on error
	* [Fix] Use memmove for overlapping regions
	* [Fix] Use real size instead of displayed for core limits
	* [Fix] Use the correct macro to get the size of control
	* [Fix] Various fixes for errors ringbuffer
	* [Fix] Yield R_SPF_DNSFAIL if lookup of included record fails
	* [Fix] mid: fix map initialization
	* [Fix] mid: handle incorrect rgexps in the map
	* [Rework] Add extract training data function to fann_redis
	* [Rework] Add preliminary train tests
	* [Rework] Add redis storage feature to fann_redis
	* [Rework] Adopt fuzzy storage for abstract backend
	* [Rework] Adopt plugins
	* [Rework] First reiteration on fann scores
	* [Rework] Implement loading/invalidating
	* [Rework] Make lua_redis task agnostic
	* [Rework] Make rspamd protocol messages useful
	* [Rework] Massive removal of legacy code
	* [Rework] More cleanup actions
	* [Rework] Remove legacy code never used for classifiers
	* [Rework] Remove outdated and unused lua_session module
	* [Rework] Reorganize fuzzy backend structure
	* [Rework] Reorganize the internal backend structure
	* [Rework] Restore old fann_scores, move common parts
	* [Rework] Rework and simplify rbl plugin
	* [Rework] Rework parsing of DMARC records

1.3.4:
	* [Feature] ASN module; support matching ASN/country in multimap
	* [Feature] Add SPF method in spf return result
	* [Feature] Add Yandex and Mail.ru forwarding rules
	* [Feature] Add mempool maps in multimap
	* [Feature] Add rule for identifying mail sent by eval()'d PHP code
	* [Feature] Add support of stub DNSSEC resolver to rdns
	* [Feature] Add task:get_digest method
	* [Feature] Allow for more fine-grained scoring for ip_score
	* [Feature] Allow to get digest of a mime part from lua
	* [Feature] Allow to print message digest in logs
	* [Feature] Fold DKIM-Signature header
	* [Feature] Implement encrypted logs
	* [Feature] Log URLs encrypted if we have log encryption pubkey
	* [Feature] Pass authenticated bit to lua
	* [Feature] Read redis backend statistics configuration from global section
	* [Feature] Show the exact value matched for multima symbols
	* [Feature] Store task checksum
	* [Fix] Avoid setting limits when required elements are missing
	* [Fix] DMARC: Fix alignment checking for subdomains
	* [Fix] DMARC: deal with missing and spurious spaces
	* [Fix] Defer insertion of results in ip_score to avoid skewing stats
	* [Fix] Disable DMARC for local/authorized mail
	* [Fix] Fix handling of proxied headers in controller
	* [Fix] Fix hex printing of strings
	* [Fix] Fix issue with spaces in maps
	* [Fix] Fix parsing of forwarded IP
	* [Fix] Fix reload in some plugins and workers
	* [Fix] Fix reloading on SIGHUP
	* [Fix] Fix some border cases for DKIM canonicalization
	* [Fix] Fix url maps
	* [Fix] Make dnssec configurable option disabled by default for now
	* [Fix] rspamadm statconvert: force db to be a string
	* [Fix] rspamadm statconvert: use db/password for learn cache
	* [Rework] Rework flags in rspamd logger

1.3.3:
	* [CritFix] Check hyperscan cache sanity before loading
	* [CritFix] Fix setting of fuzzy keys (completely breaks fuzzy storage)
	* [Feature] Add SARBL (sarbl.org) uribl
	* [Feature] Add `--search-pattern` option to rspamd_stats
	* [Feature] Add some sanity check for very long from/to log elements
	* [Feature] Allow to create hashes from string in a single step
	* [Feature] Fix order of pre and postfilters
	* [Feature] Improve lua URLs API
	* [Feature] Improve message about fuzzy rules
	* [Feature] Pre-calculate blake2 digest for all parts
	* [Feature] Print radix duplicate keys as IP addresses
	* [Feature] Simple mechanism for disabling RBLs in local.d/rbl.conf
	* [Feature] Use faster hash function for fuzzy storage
	* [Feature] rspamd_stats: support log directory reading
	* [Fix] Add sanity check for url filters
	* [Fix] Do not show rmilter section as a fake metric in rspamc
	* [Fix] Fix URL filters
	* [Fix] Fix a stupid mistake in util.strequal_caseless
	* [Fix] Fix blake2b hash of the string "rspamd"
	* [Fix] Fix filename maps filter
	* [Fix] Fix finding tld in util.get_tld
	* [Fix] Fix multimap content filters
	* [Fix] Fix returning boolean from Lua
	* [Fix] Fix returning of REDIS_NIL
	* [Fix] Try to deal with multiple workers terminated
	* [Fix] Use forced DNS request when calling for lua_http
	* [Rework] Rework multimap filters, add redis maps

1.3.2:
	* [Feature] Add a special symbol for SPF DNS errors: R_SPF_DNSFAIL
	* [Feature] Add correlations report in fuzzy stats
	* [Feature] Add experimental CGP integration
	* [Feature] Add method to get urls length in a text part
	* [Feature] Add new methods to lua_html to access HTML tags
	* [Feature] Allow all types of symbols to be added via __newindex method
	* [Feature] Allow to create settings for authenticated users
	* [Feature] Allow to get block content for HTML tags
	* [Feature] Improve DNS failures when dealing with SPF
	* [Feature] Properly implement R_WHITE_ON_WHITE rule
	* [Feature] Remove old ugly rules
	* [Feature] Rspamc can now add dkim signature in mime mode
	* [Feature] Store content length for HTML tags
	* [Feature] Support reacher set of HTML colors
	* [Feature] Try to avoid FP for low contrast fonts detection
	* [Fix] Add missing HTML colors
	* [Fix] Add spaces to dkim signature to allow folding
	* [Fix] Avoid returning NaN as score on scan
	* [Fix] Decode entitles in href parts
	* [Fix] Do not cache SPF records with DNS errors
	* [Fix] Do not crash on cyclic depends
	* [Fix] Do not insert HELO/HOSTNAME unknown when they are not passed
	* [Fix] Do not set absent hostname to "unknown"
	* [Fix] Do not stress redis with KEYS command (#791)
	* [Fix] Fix DMARC_BAD_POLICY symbol
	* [Fix] Fix HFILTER_URL module
	* [Fix] Fix HFILTER_URL_ONELINE rule
	* [Fix] Fix buffering in CGP integration
	* [Fix] Fix colors propagation from parent nodes
	* [Fix] Fix confusing OpenSSL API usage of i2d_RSAPublicKey
	* [Fix] Fix dependencies id sanity check
	* [Fix] Fix folding for semicolon separated tokens
	* [Fix] Fix largest possible TLD behaviour
	* [Fix] Fix last token folding
	* [Fix] Fix length calculations in white on white rule
	* [Fix] Fix multiple request headers structure
	* [Fix] Fix multiple values headers freeing
	* [Fix] Fix parsing of background color
	* [Fix] Fix printing from field in log_urls
	* [Fix] Fix processing of last element of DMARC policies
	* [Fix] Further fixes for HTML colors
	* [Fix] Further fixes for multiple values headers
	* [Fix] Further fixes for white on white rule
	* [Fix] Further fixes in HTML tags parsing
	* [Fix] Ignore content type/subtype case
	* [Fix] Increase score of R_WHITE_ON_WHITE
	* [Fix] Parse CGP envelope data
	* [Fix] Propagate colors in HTML
	* [Fix] Restore multiple values headers in protocol
	* [Fix] Restore multiple values in headers processing
	* [Fix] Some more changes to tag's content length calculations
	* [Fix] Some more fixes for low contrast fonts detector
	* [Fix] SpamAssassin plugin: support check_freemail_header('EnvelopeFrom', [..])
	* [Fix] Trigger HTML_SHORT_LINK_IMG on any external image
	* [Fix] rspamd_stats: remove deprecated defined(@array)

1.3.1:
	* [CritFix] Fix catena passwords validation
	* [CritFix] Fix crash when the first received is faked
	* [Feature] Add DMARC_BAD_POLICY symbol when DMARC policy was invalid
	* [Feature] Allow for matching hostnames in multimap (#773)
	* [Feature] Allow for setting action based on DMARC disposition
	* [Feature] Allow limiting of the inbound message size
	* [Feature] Allow maps with multiple symbols and scores
	* [Feature] Allow regexps in the emails maps
	* [Feature] Allow to register metric symbols from multimap
	* [Feature] Allow to reset redis tokens instead of appendig values
	* [Feature] Allow to store strings in radix maps
	* [Feature] Check UTF validity when there are utf regexps in a map
	* [Feature] Correctly work when there is no hard reject action
	* [Feature] Implement dependencies for maps
	* [Fix] Another effort to unbreak sqlite locking
	* [Fix] Avoid crash when closing mmapped file
	* [Fix] Do not break history on NaN in required score
	* [Fix] Ensure that hyperscan cache written is written properly
	* [Fix] Filter NaN from scores in history
	* [Fix] Fix DNSBL maps
	* [Fix] Fix another locking issue in sqlite
	* [Fix] Fix another locking issue with mapped files
	* [Fix] Fix deadlock in mmaped file stats
	* [Fix] Fix dependencies in multimap plugin
	* [Fix] Fix emails module configuration
	* [Fix] Fix greylist plugin (#755)
	* [Fix] Fix greylisting plugin variable usage
	* [Fix] Fix installed permissions for rspamd_stats
	* [Fix] Fix locking in mmapped statistics
	* [Fix] Fix paths in tests
	* [Fix] Fix prefilter mode for multimap
	* [Fix] Forgot to commit leftover changes
	* [Fix] Really fix local.d includes
	* [Fix] Restore selective greylisting behaviour
	* [Fix] Set max size on per connection basis
	* [Fix] Use temporary storage for hyperscan cache
	* [Rework] Remove systemd socket activation

1.3.0:
	* [CritFix] Fix SA rawbody processing - exclude top part
	* [CritFix] Fix decoding of UTF HTML entitles
	* [CritFix] Fix encrypted fuzzy requests
	* [CritFix] Fix leak of shared memory fds and files
	* [CritFix] Fix levenshtein distance calculations
	* [CritFix] Fix mime headers processing
	* [CritFix] Fix parsing of URLs in texts
	* [CritFix] Fix parsing of missing classes
	* [CritFix] Fix redis structure by adding {NULL, NULL} member
	* [CritFix] Fix some more URL detector issues
	* [CritFix] Fix systemd sockets activation
	* [CritFix] Fix unencrypted passwords processing in the controller
	* [CritFix] Fix writing CDPs to the database
	* [CritFix] Fix writing of encrypted HTTP requests
	* [CritFix] Plug memory leak in dkim module
	* [CritFix] Plug memory leak in headers getting code
	* [CritFix] Pre-filters and post-filters were completely broken
	* [CritFix] Properly support SA body regexps
	* [CritFix] Really skip filters in case of pre-result set
	* [CritFix] Restore the intended pre-filters behaviour
	* [Rework] Adopt new maps code
	* [Rework] Compile ragel sources when building rspamd
	* [Rework] Finish rework for the rest of places that use HTTP
	* [Rework] Fix DKIM headers canonicalization
	* [Rework] Fix lua maps API
	* [Rework] Import linenoise for line editing
	* [Rework] Include config structure to all rcl handlers
	* [Rework] Make chartable module useful
	* [Rework] Move http internal structures to a private header
	* [Rework] Partly fix controller
	* [Rework] Remove dedicated images list
	* [Rework] Rename http proxy to rspamd proxy
	* [Rework] Rename mime parts structures
	* [Rework] Rework HTTP code
	* [Rework] Rework exceptions and newlines processing
	* [Rework] Rework pre and postfilters system
	* [Rework] Separate method to close backend connections
	* [Rework] Start the complete maps rework
	* [Rework] Use dynamically generated ragel C sources
	* [Feature] Add 'blacklist' and 'strict' modes for whitelists
	* [Feature] Add 'symbols_enabled' and 'groups_enabled' to settings
	* [Feature] Add ESMTPSA received type
	* [Feature] Add a simple script to evaluate rspamd rules in the logs
	* [Feature] Add a simple tool to generate DKIM keys
	* [Feature] Add a trivial heuristic for codepages
	* [Feature] Add and use mumhash for non-crypto hashing
	* [Feature] Add better method to check lua userdata types
	* [Feature] Add better zip files search algorithm
	* [Feature] Add catena PBKDF function
	* [Feature] Add configuration knobs for in and out parser scripts
	* [Feature] Add content filtering support to multimap
	* [Feature] Add different timeouts for proxy connections
	* [Feature] Add dot commands for lua REPL:
	* [Feature] Add execution of lua global functions script
	* [Feature] Add function for pretty printing of inet addresses
	* [Feature] Add function to convert fstring_t to c string
	* [Feature] Add function to create temporary shared memory mapping
	* [Feature] Add function to generate random hex string
	* [Feature] Add generic fucnction to parse IP maps
	* [Feature] Add initial version of HTTP lua repl
	* [Feature] Add learn condition to the default configuration
	* [Feature] Add learn conditions for classifiers
	* [Feature] Add limit for dkim signatures to be checked
	* [Feature] Add locking routines for lua_util
	* [Feature] Add lua API for getting info from archives
	* [Feature] Add lua utility to decode URL encoding
	* [Feature] Add method to copy message from http connection
	* [Feature] Add mirrors feature
	* [Feature] Add more algorithms for shingles generation
	* [Feature] Add more domains to redirectors list
	* [Feature] Add more encodingsto cryptobox hash API
	* [Feature] Add more file utilities to lua_util
	* [Feature] Add more functions to extract data from text parts
	* [Feature] Add more methods to get headers from a task
	* [Feature] Add more methods to init http message body
	* [Feature] Add more options for redis config parsing function
	* [Feature] Add new representation of email address
	* [Feature] Add new symbols to filter bad extensions in messages
	* [Feature] Add new utility methods to mimepart object
	* [Feature] Add openphish support to rspamd phishing module
	* [Feature] Add parsers for SMTP address in ragel
	* [Feature] Add parsing of mirror hosts for fuzzy storage
	* [Feature] Add parsing scripts for master connection as well
	* [Feature] Add preliminary greylist plugin
	* [Feature] Add preliminary phishtank support
	* [Feature] Add preliminary rarv5 support
	* [Feature] Add preliminary version of ssl toolbox
	* [Feature] Add protection against open files limit and accepting sockets
	* [Feature] Add rar v4 support
	* [Feature] Add reading scripts for master connection
	* [Feature] Add replies plugin
	* [Feature] Add results parsing code
	* [Feature] Add routines to compare and check pubkeys
	* [Feature] Add simpler versions of refcounts
	* [Feature] Add some time manipulation functions for lua APi
	* [Feature] Add support for non-standard BATV signatures
	* [Feature] Add support of address with at-domain list
	* [Feature] Add support to search archives by magic
	* [Feature] Add task:get_rawbody method
	* [Feature] Add test to check shared memory support sanity
	* [Feature] Add the initial version of LUA repl to rspamadm
	* [Feature] Add throughput graph for RRD backend to WebUI
	* [Feature] Add universal function to make a proper redis request
	* [Feature] Add universal function to parse redis servers for plugins
	* [Feature] Add util.unlink function
	* [Feature] Add utility function to return random number from 0 to 1
	* [Feature] Add utility method to convert ftok to C string
	* [Feature] Add utility to map shared memory segments
	* [Feature] Add versions to fuzzy storage
	* [Feature] Add workaround for legacy clients in rspamd proxy
	* [Feature] Add workaround for systems without sane shmem support
	* [Feature] Add xoroshiro+ fast rng for non-crypto purposes
	* [Feature] Adopt plugins for new maps API
	* [Feature] Allow SPF to be checked for empty tasks
	* [Feature] Allow binary patterns in lua_trie
	* [Feature] Allow catena encrypted passwords in controller
	* [Feature] Allow client ip match in the settings
	* [Feature] Allow easy adding and overriding of fuzzy rules
	* [Feature] Allow empty tasks to be processed
	* [Feature] Allow hostnames in IP maps
	* [Feature] Allow https maps
	* [Feature] Allow multiple PBKDF types in `rspamadm pw`
	* [Feature] Allow named fuzzy rules
	* [Feature] Allow non zero terminated patterns in multipattern
	* [Feature] Allow partial hash updates
	* [Feature] Allow pipelining for redis.make_request
	* [Feature] Allow sending empty requests using client
	* [Feature] Allow setting fuzzy flag by symbol not by value
	* [Feature] Allow setting scores and actions from lua
	* [Feature] Allow shared memory simple http client
	* [Feature] Allow static lua files in any parts of rspamd sources
	* [Feature] Allow to change flag from fuzzy learn condition
	* [Feature] Allow to check rspamd_text using maps
	* [Feature] Allow to disable composite rules from settings
	* [Feature] Allow to disable some modules from common redis setup
	* [Feature] Allow to extract ucl_object from lua using common API
	* [Feature] Allow to get settings and settings id hash from lua_task
	* [Feature] Allow to have specific settings for mirrored traffic
	* [Feature] Allow to open message from a shared memory segment
	* [Feature] Allow to parse pubkeys from the rcl config
	* [Feature] Allow to pass extradata from rspamd to rmilter
	* [Feature] Allow to query storage about number of fuzzy hashes stored
	* [Feature] Allow to read logs without symbols scores
	* [Feature] Allow to read password from console for rspamc
	* [Feature] Allow to set ciphers and CA paths in config
	* [Feature] Allow to skip some initialization phases to speed up rspamadm
	* [Feature] Allow underscore separated names in settings
	* [Feature] Allow versioning for sqlite databases
	* [Feature] Always allow to terminate rspamd
	* [Feature] Better deal with backend errors
	* [Feature] Better lua_redis logging
	* [Feature] Configure CA path and ciphers
	* [Feature] Create a dedicated parser to strip newlines
	* [Feature] Deduplicate the same urls in multimap module
	* [Feature] Distinguish luajit from lua
	* [Feature] Do not print garbadge in --compact output
	* [Feature] Dynamically detect if a CPU is incompatible with hyperscan
	* [Feature] Enable forced resolving for some lua plugins
	* [Feature] Enable rrd by default
	* [Feature] Enable workaround for exim
	* [Feature] Fix task functions to work without rspamd_config
	* [Feature] Further improvements to chartable module
	* [Feature] Further micro-optimizations for hashing and shingles
	* [Feature] Further relax parser
	* [Feature] Humanize numbers in stats widgets
	* [Feature] Implement HTTPS client
	* [Feature] Implement SSL support in http client
	* [Feature] Implement body rules for the trie plugin
	* [Feature] Implement braced regexp quantifiers
	* [Feature] Implement compare scripts for mirrors results
	* [Feature] Implement compare scripts setup
	* [Feature] Implement composites policies
	* [Feature] Implement conditional learning for classifiers
	* [Feature] Implement constructing of map from UCL
	* [Feature] Implement dkim signing in dkim check plugin
	* [Feature] Implement fuzzy storage updates
	* [Feature] Implement fuzzy updates push protocol
	* [Feature] Implement https maps
	* [Feature] Implement inter-process maps caching
	* [Feature] Implement mapping of remote flags to local flags
	* [Feature] Implement mirroring in rspamd proxy
	* [Feature] Implement multi-flags fuzzy replies
	* [Feature] Implement multiple-sources fuzzy storage
	* [Feature] Implement order of pre/post filters
	* [Feature] Implement partial deleting for multi-flags
	* [Feature] Implement pipelining for redis async interface
	* [Feature] Implement ragel parser for received headers
	* [Feature] Implement reading of messages to shared memory
	* [Feature] Implement refcount for messages
	* [Feature] Implement retransmits for master connection
	* [Feature] Implement zero-copy mode for HTTP reading
	* [Feature] Improve SPF domain detection logic
	* [Feature] Improve config:register_symbol function
	* [Feature] Improve error report for type mismatch in lua
	* [Feature] Improve fstrings API
	* [Feature] Improve getting SMTP data from lua_task
	* [Feature] Improve levenshtein distance function
	* [Feature] Improve logging in proxy and add refcounts
	* [Feature] Improve logging lua types
	* [Feature] Improve master/slave logging
	* [Feature] Improve phishing plugin
	* [Feature] Improve phishtank and openphish support
	* [Feature] Improve ragel build target
	* [Feature] Improve statistics script
	* [Feature] Initialize ssl library to use SSL connections
	* [Feature] Interpolate points sent to webui
	* [Feature] Limit logging of elements that could have too many items
	* [Feature] Lock ANN file when loading
	* [Feature] New abstract hashing API in cryptobox
	* [Feature] Normalize quoted addresses
	* [Feature] Now cryptobox lua API accepts rspamd text as input
	* [Feature] Optimize alignment to speed up hashing
	* [Feature] Parse received date and ESMTPA proto
	* [Feature] Parse received timestamp
	* [Feature] Pass settings id to log helper
	* [Feature] Pass settings id to lua script from log helper
	* [Feature] Perform files expansion on proxying
	* [Feature] Preliminary implementation of fuzzy master/slave updates
	* [Feature] Print userdata using tostring if possible
	* [Feature] Propagate HTTP result string when using proxy
	* [Feature] Properly implement unweighted round-robin algorithm
	* [Feature] Reduce number of timers queries
	* [Feature] Rework and improve fuzzy storage
	* [Feature] Rework dns resolving API for lua, add 'forced' option
	* [Feature] Rework fann module to understand settings
	* [Feature] Rework listening system to allow multiple socket types per worker
	* [Feature] Rework ratelimit module to set expiration
	* [Feature] Save bayes probability in memory pool var
	* [Feature] Save settings id hash for convenience
	* [Feature] Search for SSL_set_tlsext_host_name support
	* [Feature] Send DKIM signature to protocol reply
	* [Feature] Show DKIM signature in rspamc client
	* [Feature] Show symbols description in scan output
	* [Feature] Sign message merely after DKIM check
	* [Feature] Simplify machines by assuming that headers are unfolded
	* [Feature] Sort symbols when displaying them in log
	* [Feature] Split main connection from mirrored connections
	* [Feature] Start moving to the new email address structure
	* [Feature] Store HTTP headers in a hash table
	* [Feature] Store more information about compressed files
	* [Feature] Store raw headers value to use them in DKIM
	* [Feature] Store text parts content with newlines stripped
	* [Feature] Support DKIM signing
	* [Feature] Support EXIF jpeg images
	* [Feature] Support archive files list extraction
	* [Feature] Support archives when matching patterns in multimap
	* [Feature] Support premium/academic feed for openphish
	* [Feature] Support rspamd_updates via https
	* [Feature] Supprort FQDNs in phishing module maps
	* [Feature] Try to read on fuzzy timeout to avoid fake timeouts
	* [Feature] Try to select the optimal possible function for input
	* [Feature] Unescape and unquote smtp addresses
	* [Feature] Update fuzzy timestamp when adding value
	* [Feature] Update mumhash
	* [Feature] Use -flto if possible when optimizations are enabled
	* [Feature] Use extended map types in lua map, unify code
	* [Feature] Use file lock in logger to avoid deadlocks
	* [Feature] Use generic global string split function
	* [Feature] Use metrohash as well
	* [Feature] Use mumhash by default for incremental hashing
	* [Feature] Use mumhash for words hashing
	* [Feature] Use new ip parsing API
	* [Feature] Use new maps API for local addrs
	* [Feature] Use new ragel parser in message parsing code
	* [Feature] Use new received parser instead of old one
	* [Feature] Use new redis API in DMARC plugin
	* [Feature] Use new redis API in greylist plugin
	* [Feature] Use new redis API in ip_score plugin
	* [Feature] Use new redis API in ratelimit plugin
	* [Feature] Use new redis API in replies plugin
	* [Feature] Use new version of register_symbol in rspamd plugins
	* [Feature] Use offset when passing shm to deal with encrypted requests
	* [Feature] Use one pass to remove newlines and store their positions
	* [Feature] Use rspamd specific type checks for userdata
	* [Feature] Use shared memory storage for http maps
	* [Feature] Use universal redis definitions in rspamd plugins
	* [Feature] Various improvements in greylist module
	* [Feature] Wait for sqlite if locked when switching to WAL mode
	* [Fix] Add filenames sanity filtering for mime types
	* [Fix] Add guards for empty parts
	* [Fix] Add missing types
	* [Fix] Add more priority for config file symbols registered from UCL
	* [Fix] Add sanity checks when compiling regexp maps
	* [Fix] Add spaces instead of newlines to the normalized content
	* [Fix] Add workaround for ancient openssl
	* [Fix] Add workaround for gmime CTE stupidity
	* [Fix] Add workaround for hex digits
	* [Fix] Adjust MISSING_MIMEOLE score
	* [Fix] Adjust body/body_buf when stealing encrypted message
	* [Fix] Adopt lua task API for the new email addresses structure
	* [Fix] Allow for disabling DMARC reporting when Redis is configured
	* [Fix] Always register openphish and phishtank virtual symbols
	* [Fix] Always use shmem on linux
	* [Fix] Another change of newlines policy
	* [Fix] Another d3evolution update
	* [Fix] Another fix for exim workaround
	* [Fix] Another fix for legacy clients
	* [Fix] Another fix for maps scheduling
	* [Fix] Another fix for marking upstreams inactive
	* [Fix] Another fix for postfilters
	* [Fix] Another fix for redis timeouts
	* [Fix] Avoid `table.getn` method as it has been removed in lua 5.3
	* [Fix] Avoid double hashing for images
	* [Fix] Avoid linking with actrie if hyperscan is enabled
	* [Fix] Check copy result when sending message to mirrors
	* [Fix] Cleanup message when assiging body
	* [Fix] Cleanup stack from global vars
	* [Fix] Correctly parse query type
	* [Fix] Disable all symbols if enable_groups is found in settings
	* [Fix] Disable fts as it is completely broken in bloody linux
	* [Fix] Disable multiple autolearn checks
	* [Fix] Disallow updates by default
	* [Fix] Do not abort when cannot load a map
	* [Fix] Do not check recursion for non-DNS SPF record types
	* [Fix] Do not delete uninitialized events
	* [Fix] Do not die if shmem_mkstemp fails
	* [Fix] Do not die when no metrics defined
	* [Fix] Do not even try pcre in case of regexp maps
	* [Fix] Do not greylist messages if redis has failed somehow
	* [Fix] Do not greylist on rejection
	* [Fix] Do not leave temporary maps cached
	* [Fix] Do not output meaningless errors
	* [Fix] Do not send NaN in json
	* [Fix] Don't mix hyperscan and pcre processing within a same task
	* [Fix] Finally rework and simplify redis backend for statistics
	* [Fix] Fix Exim shutdown patch
	* [Fix] Fix JIT compilation for PCRE2 expressions
	* [Fix] Fix JIT usage for PCRE2
	* [Fix] Fix REPL output
	* [Fix] Fix SMTP address parsing machine
	* [Fix] Fix UTF8 mode in PCRE2
	* [Fix] Fix a stupid misprint in word 'phishing'
	* [Fix] Fix accepting the first update when local idx is -1
	* [Fix] Fix adding maps from ucl
	* [Fix] Fix adding upstream to an active queue
	* [Fix] Fix and rescore R_PARTS_DIFFER logic
	* [Fix] Fix body rules in SA plugin
	* [Fix] Fix body start position
	* [Fix] Fix border case in urls detector
	* [Fix] Fix border cases for incremental hashing
	* [Fix] Fix caseless uthash application
	* [Fix] Fix chartable issue with starting digits
	* [Fix] Fix client_ip in users settings
	* [Fix] Fix compilation issue
	* [Fix] Fix conditional learning
	* [Fix] Fix crash on empty maps
	* [Fix] Fix creating of URLs from LUA
	* [Fix] Fix creating of temporary shmem segment
	* [Fix] Fix creation of mmapped statfiles
	* [Fix] Fix descriptors leak on shmem detaching
	* [Fix] Fix detaching of shared memory segments
	* [Fix] Fix detection of URLs in text parts
	* [Fix] Fix directories processing for rspamc
	* [Fix] Fix displaying of rewrite subject in WebUI
	* [Fix] Fix dkim private keys operations
	* [Fix] Fix dkim signing
	* [Fix] Fix dynamic scoring of subject symbols
	* [Fix] Fix email address build
	* [Fix] Fix encrypted proxy requests
	* [Fix] Fix errors counting in upstreams
	* [Fix] Fix errors handling in the proxy
	* [Fix] Fix event bases for IO events
	* [Fix] Fix events handling when scheduling map wacth
	* [Fix] Fix fann rewrite
	* [Fix] Fix files fallback for shmem transfer
	* [Fix] Fix fuzzy adding in webui
	* [Fix] Fix fuzzy storage encrypted mirroring
	* [Fix] Fix fuzzy storage sync replies
	* [Fix] Fix handling of the same words
	* [Fix] Fix inserting values to the sources list
	* [Fix] Fix ipv6 mask application
	* [Fix] Fix issue with missing recipients
	* [Fix] Fix issues with multiple returns from lua
	* [Fix] Fix learning for non-existent backend
	* [Fix] Fix legacy clients support in proxy
	* [Fix] Fix length calculations for shared memory segments
	* [Fix] Fix listening on UDP sockets
	* [Fix] Fix loading of file maps
	* [Fix] Fix long regexp flags (e.g. {sa_body})
	* [Fix] Fix lua compare function init
	* [Fix] Fix maps descriptions
	* [Fix] Fix maps locking
	* [Fix] Fix max_train setup in ANN module
	* [Fix] Fix memory corruption
	* [Fix] Fix memory leak in unsigned maps reading
	* [Fix] Fix misprints for lto usage
	* [Fix] Fix more issues with scripts processing
	* [Fix] Fix next-to-last extension length check
	* [Fix] Fix openssl initialization
	* [Fix] Fix order of arguments
	* [Fix] Fix order of initialization
	* [Fix] Fix parser
	* [Fix] Fix parsing of binary tries
	* [Fix] Fix parsing of braced IPv6 addresses
	* [Fix] Fix parsing of nested braces in SMTP comments
	* [Fix] Fix parsing of rarv5 archives
	* [Fix] Fix periodic scheduling when a map is not modified
	* [Fix] Fix possible FP in TRACKER_ID rule
	* [Fix] Fix post-filters processing
	* [Fix] Fix potential NULL dereference
	* [Fix] Fix processing of <br> and <hr> tags
	* [Fix] Fix processing of addresses in protocol
	* [Fix] Fix processing of messages without received headers
	* [Fix] Fix proxying issue for unconnected sessions
	* [Fix] Fix proxying of the encrypted messages
	* [Fix] Fix race condition with shared memory by refcounts
	* [Fix] Fix ratelimit initialization
	* [Fix] Fix redis set request in replies plugin
	* [Fix] Fix redis timeout events handling
	* [Fix] Fix redis timeouts processing logic
	* [Fix] Fix refcounts in lua_redis
	* [Fix] Fix results checking if no master connection is active
	* [Fix] Fix return value for couple of lua functions
	* [Fix] Fix round-robin selection when upstreams have no weight
	* [Fix] Fix rows calculation in graph
	* [Fix] Fix rspamd_redis_make_request syntax in replies plugin
	* [Fix] Fix scheduling of locked map events
	* [Fix] Fix scores detection
	* [Fix] Fix searching for newline positions
	* [Fix] Fix secure_ip setting in controller
	* [Fix] Fix sending data to graph command
	* [Fix] Fix setting of score for parts differ
	* [Fix] Fix setting of the lua top
	* [Fix] Fix setting path for lua
	* [Fix] Fix setting path for phishtank
	* [Fix] Fix settings application
	* [Fix] Fix shm_open call as described in POSIX
	* [Fix] Fix size of length in fuzzy mirror wire protocol
	* [Fix] Fix smtp grammar issues
	* [Fix] Fix some issues with redis API
	* [Fix] Fix some issues with retries in the proxy
	* [Fix] Fix stack growing
	* [Fix] Fix start of body detection in DKIM
	* [Fix] Fix state on timeout
	* [Fix] Fix stats script
	* [Fix] Fix substring search when there are '\0' in strings
	* [Fix] Fix symbol name for spf soft fail
	* [Fix] Fix symbol type's check
	* [Fix] Fix symbols registration and execution
	* [Fix] Fix the case of multiple values keys
	* [Fix] Fix the default symbol names according to metric
	* [Fix] Fix timeout setup on learning
	* [Fix] Fix timeouts in redis cache processing
	* [Fix] Fix timeouts processing in lua_redis
	* [Fix] Fix upstreams interaction for rspamd proxy
	* [Fix] Fix usage of rdns reply structure
	* [Fix] Fix varargs loop
	* [Fix] Fix whitelists and blacklists in SA rules
	* [Fix] Fix write servers setup for redis
	* [Fix] Fix writing of HTTP messages
	* [Fix] Force rspamd to upgrade fuzzy db on opening
	* [Fix] Free the correct pointer
	* [Fix] Further fixes for lto and static linking
	* [Fix] Further fixes for surbl extensions map
	* [Fix] Further fixes in maps code
	* [Fix] Further improvements to error messages in fuzzy check
	* [Fix] Further tweaks to redis garbadge collection
	* [Fix] Groups are now case insensitive
	* [Fix] Handle log pipe read errors
	* [Fix] Handle nested dependencies in SpamAssassin plugin
	* [Fix] Implement new automata to skip empty lines for dkim signing
	* [Fix] Improve error messages on fuzzy add
	* [Fix] Improve lua redis handling
	* [Fix] Improve phishing module logging
	* [Fix] Improve printing of fuzzy errors
	* [Fix] Improve rrd diagnostic errors
	* [Fix] Improve strcase hash used in uthash
	* [Fix] Include fuzzy key to distinguish storages with different keys
	* [Fix] Include slave cluster name into http request
	* [Fix] Include some more information about archives
	* [Fix] Indicate upstream error on timeout
	* [Fix] Initialize hash tables array to avoid crashes
	* [Fix] Initialize parser scripts properly
	* [Fix] Initialize vars to avoid warnings
	* [Fix] Inverse logic for saving ANN
	* [Fix] Link lpeg to rspamd lua library
	* [Fix] Make extension checks case-insensitive
	* [Fix] Mark expired hashes as not found and not as zero flag
	* [Fix] Match archive name as well
	* [Fix] More and more fixes to redis states
	* [Fix] More fixes about shared memory in proxy
	* [Fix] More fixes for redis refcounts
	* [Fix] More fixes to end of headers detection
	* [Fix] More fixes to events logic
	* [Fix] More fixes to multi-flag fuzzy storage
	* [Fix] More fixes to parts distance calculations
	* [Fix] More guards for redis free
	* [Fix] One more fix in redis destructor
	* [Fix] One more try to fix redis
	* [Fix] PIE is required for static build
	* [Fix] Partial fix for mmap'd statistics tests
	* [Fix] Plug memory leak in proxy
	* [Fix] Properly detect end of headers position
	* [Fix] Properly init and free session structures
	* [Fix] Reduce PRECEDENCE_BULK rule weight
	* [Fix] Reduce the default thresholds for learning
	* [Fix] Remove Type=forking from systemd unit file (#709)
	* [Fix] Remove bad FANN file to save computational resources
	* [Fix] Remove event before closing of fd to avoid race conditions
	* [Fix] Remove parsing of 'from' variable in redis backend
	* [Fix] Remove some bad domains from whitelists
	* [Fix] Repair optional dependencies
	* [Fix] Reset master connection when retransmitting scan request
	* [Fix] Restore ONCE_RECEIVED symbol
	* [Fix] Restore compatibility with old lua API behaviour
	* [Fix] Restore redis runtime state
	* [Fix] Reverse options when received
	* [Fix] Send updates to mirrors only if we have some changes
	* [Fix] Set host attribute properly when making HTTP request from lua
	* [Fix] Set terminated state before calling of async free
	* [Fix] Simplify MISSING_MIMEOLE rule
	* [Fix] Simplify state machine by ignoring multiple spaces
	* [Fix] Skip setting RPATH for static builds
	* [Fix] Slightly reduce weights of rules with high FP rate
	* [Fix] Some fixes to libmagic initialization
	* [Fix] Some more fixes to ratelimit plugin
	* [Fix] Strip '\r\n' properly
	* [Fix] Switch hashes to mumhash
	* [Fix] Treat NaN values properly in graph command
	* [Fix] Try to avoid FP when checking for phished URLs
	* [Fix] Try to avoid recursive events deletions
	* [Fix] Try to fix false positive URL detections in text parts
	* [Fix] Try to fix issue in redis stats backend when task is closed
	* [Fix] Try to fix proxying of stupid spamc protocol to HTTP mirrors
	* [Fix] Try to fix redis crashes
	* [Fix] Try to fix upstreams with one element
	* [Fix] Try to handle multiline history in a more sane way
	* [Fix] Unbreak build on gcc < 4.9
	* [Fix] Update RPM spec/sources (#700)
	* [Fix] Update d3evolution version
	* [Fix] Update mumhash implementation
	* [Fix] Use custom error function for pre and post filters
	* [Fix] Use new postfilters and prefilters API in the plugins
	* [Fix] Use non-blocking mode for systemd sockets
	* [Fix] Use shared memory merely for local backends in the proxy
	* [Fix] Use watchers for spf plugin
	* [Fix] Varioud fixes to the maps code

1.2.8:
	* Another fix for exim workaround (#637)
	* Fix unencrypted passwords processing in the controller
	* Fix setting path for lua (#652)
	* Fix usage of rdns reply structure (#654)
	* Use file lock in logger to avoid deadlocks
	* Add `application/octet-stream` mime type for `pdf` extension (by @moisseev)
	* Implement new automata to skip empty lines for dkim signing (#651)
	* Fix parsing of missing classes
	* Clarify some rspamc arguments (by @fatalbanana)
	* Correct suppress spelling

1.2.7:
	* Slightly reduce weights of rules with high FP rate
	* Add workround for rspamd-1.3
	* Fix possible FP in TRACKER_ID rule
	* Simplify MISSING_MIMEOLE rule
	* Add workaround for gmime CTE stupidity
	* Fix mime headers processing
	* Fix false positive URL detections in text parts
	* Fix Exim shutdown patch
	* Enable workaround for exim mailbox format
	* Backport shingles static test
	* Fix levenshtein distance calculations
	* Fix max_train setup in ANN module
	* Fix redis structure by adding {NULL, NULL} member
	* Fix build with unmodified LibreSSL opensslv.h
	* Repair optional dependencies
	* Really skip filters in case of pre-result set
	* Restore the intended pre-filters behaviour
	* Fix ipv6 mask application

1.2.6:
	* Fix parsing of URLs in texts
	* Fix creating of URLs from LUA
	* Fix some more URL detector issues
	* Fix unit tests
	* Fix JIT compilation for PCRE2 expressions
	* Fix JIT usage for PCRE2
	* Fix UTF8 mode in PCRE2
	* Add workaround for pre-historic compilers (#605)
	* Fix and rescore R_PARTS_DIFFER logic
	* Properly set lua paths for tests
	* Fix SA rawbody processing - exclude top part
	* Store text parts content with newlines stripped
	* Properly support SA body regexps
	* Fix body rules in SA plugin
	* Fix setting of score for parts differ
	* More fixes to parts distance calculations
		- Use hashed words instead of full words for speed
		- Improve levenstein distance calculations and penalise replaces
		- Always return number from 0 to 1
		- Use g_malloc instead of alloca
	* Fix percents output in R_PARTS_DIFFER
	* Plug memory leak in dkim module
	* Plug minor memory leak in regexps creation

1.2.5:
	* Plug an important memory leak in headers getting code
	* Remove some bad domains from whitelists

1.2.4:
	* Implement new multipattern matcher that uses hyperscan if possible
	* Use mutlipattern for lua_trie code
	* Add utility methods for multipattern
	* Use multipattern in url matcher
	* Add escape functions for hyperscan
	* Allow to optimize lua -> C transition by flattening table args
	* Optimize hot paths in SA plugin
	* Optimize rspamd_re_cache_type_from_string
	* Allow empty tries
	* Fix extraction of URLs from Subject
	* Allow to have different flags for different patterns in multipattern
	* Add common directory for hyperscan cache to config
	* Implement caching for hyperscan multipattern
	* Attach domain part to `R_SUSPICIOUS_URL` (by @moisseev)
	* Allow multipattern scans to be nested for the case of hyperscan
	* Simplify SURBL redirector search code and avoid ac_trie
	* Add two way substring search algorithm
	* Avoid acism usage to find gtube pattern
	* Fix processing of empty headers
	* Allow to disable pthread mutexes on broken platforms
	* Make web interface not send password in query strings (#585) by @fatalbanana
	* Add maximum delay to ratelimit module
	* Backport fix for empty files inclusion from libucl
	* Fix settings id setup
	* Add min_learns option to classifiers
	* Use more clever to utf8 conversion strategy
	* Fix disabling of virtual symbols in the settings
	* Rework settings to work properly in metric-less configuration
	* Set the default limit for classifier
	* Fix ttl based expiration from LRU cache
	* Rework DKIM module to use OpenSSL for digests
	* Fix mailto urls parsing with hyperscan
	* Do not set obscured flag for urls starting with spaces
	* Fix crash on redis learn
	* Fix ratelimit ctime setting

1.2.3:
	* New DCC module (by @smfreegard)
	* Rework whitelist module:
		- Now we check different elements for different checks
		- MIME from for DMARC
		- DKIM signature domain for DKIM
		- SMTP from or HELO for SPF
	* Fix regexps results combination (*critical*)
	* Fix issue with expressions processing (*critical*)
	* Optimize strlcpy for aligned input
	* Add support of half-closed connection in lua_tcp
	* Allow to print compact json in client
	* Save required score in history (#581)
	* Allow to attach file descriptors to control commands
	* Allow to send descriptors from workers to main
	* Allow to attach fd when broadcasting to workers
	* Implement log pipe feature for rspamd logs analysis
	* Add `log_helper` worker
	* Add `URIBL_SBL_CSS` (by @smfreegard)
	* Add worker scripts functionality
	* Add on load hooks for rspamd_config
	* Add lua scripts for log_helper worker
	* Add generic maillist detector (#584)
	* Implement FANN autolearn using log_helper worker
	* Rework metrics configuration to allow includes
	* Change default value of forced removal in composite rules
	* Allow to use assembly version of blake2b on x86 cpu
	* Use less precise (but faster) clock if possible
	* Insert redirected URL to the urls list
	* Allow to get and set callback data for rspamd symbols
	* Add binary heap implementation
	* Use binary heap for expire algorithms in the hash
	* Use `least frequent used` expiration strategy
	* Allow to get mime headers from a task
	* Add support for mime headers in `regexp` module
	* Update Exim patches (by @fatalbanana)
	* Allow building rspamd with jemalloc
	* Save multipart boundaries
	* SA plugin changes:
		- Properly handle MIME headers
		- Fix eval:check_for_missing_to_header rule
		- Implement SA compatible body regexps
		- Use sabody rules in SA plugin
	* LUA API changes:
		- Add util.get_ticks function
		- Add util.stat function
		- Add task:get_symbols_numeric method
		- Add method to get number of symbols in the cache
		- Add lua methods to get redirected urls
		- Allow to get callbacks for lua symbols
		- Add config:set_symbol_callback function

1.2.2:
	* Use HTTP Content-Type on non mime input if possible
	* Save log level when compressing log messages
	* Further rework of composite rules (add '^' prefix)
	* Add tracking for rspamd expressions
	* Store actions limits in metric result
	* Fix parsing of include/redirect with many records in SPF
	* Add method to disable symbols execution in the cache
	* Allow to disable checks from settings
	* Allow to select settings by id in HTTP query
	* Find URLs with '\r' and '\n' inside href attribute
	* Implement vectored mode for hyperscan (experimental)
	* Improve client connection errors diagnostics
	* Allow to edit new files with signtool
	* Improve hashes performance on 32 bit platforms
	* Fix sorting of limits
	* Remove slow and unused rules `INVALID_EXIM_RECEIVED*`
	* Add expression:process_traced lua method
	* Allow tables in task:insert_result
	* Save trace for SA metas
	* Do not parse broken TLD parts in URLs
	* Investigate many border cases in URLs parser

1.2.1:
	* Add list support to `mime types` module configuration (by @moisseev)
	* Allow symbols params to be printed in logs
	* Fix `MIME_BAD_ATTACHMENT` false positives for MDN/DSN
	* Fix crashes on arm32
	* Do not classify message if some class is missing
	* Fix cryptobox cleanup
	* Remove multipart/report from bad mime types (#569)
	* Improve logging for fuzzy hashes
	* Show map URLs in webui
	* Sort symbols in webui

1.2.0:
	* New dynamic updates plugin
	* Regular expressions map support
	* Faster radix trie algorithm
	* Faster siphash for AVX2 supporing CPUs (used in fuzzy hashes)
	* PCRE2 support
	* Allow quoted and slashed keys in map
	* Add proper support of DNS resolvers balancing (#552)
	* Rework includes and configuration system for better local changes support
	* New keypairs framework for signing and encryption
	* Added support for dynamic modules and workers
	* Allow to dump configuration with help comments
	* Rework once_received module
		- Fix priority for `good_hosts`
		- If a good host has been found do not add once_received symbols
		- Fix priorities for strict once_received
		- Add ability to whitelist IP addresses
	* Implement support of signed maps for HTTP and file maps
	* Add command to sync fuzzy storage (#533)
	* Rework system of symbols and actions registration
		It is possible now to use priorities when adding symbols to metrics and
		override scores for symbols with lower priority with the scores with
		high priority.
	* Add auth support and db selection for redis stats
	* Improve composite rules application
	* Add ignore_received option
	* Fix critical issue with inconsistent resorting
	* Fix `all` in spf redirects
	* Add punycoded versions for IDN domains (#554)
	* Improve sorting order for symbols cache
	* Add lockless logging for processes management
	* Allow to specify flags for metric symbols
	* Load images height and width from style attribute (#538)
	* Override DNS requests limits for SPF and DKIM
	* Fix resetting symbols to their default values in WebUI
	* Improve configuration agility for redis stats
	* Allow to set db and password for redis in stat_convert
	* Import the latest libucl
	* LUA API changes:
		- Add rspamd_version function to LUA API
		- Add lua_cryptobox module
		- Add lua_map module
		- Add task:set_metric_action lua API method
		- Fix race condition in lua_tcp module
		- Fix a lot of issues in lua_redis module
		- Rework and abstract lua maps API
		- Add util.strlen_utf8 lua function
		- Add lua functions for caseless comparison
		- Allow optional symbols registration
		- Add config:add_map table form method, add regexp maps
		- Add task:has_urls method
		- Add task:has_flag method
		- Add html tags methods to lua_html
		- Add task:get_dns_req
	* Plugins changes:
		- Add support for WLBLEval SA plugin
		- Use caseless comparison in SA and DMARC plugins
		- Allow SA plugin to set scores for rspamd symbols
		- Add regexp maps support to multimap
		- Allow filenames match in multimap
		- Add more filters for the existing map types
		- Fix html images rules to reduce FP rates
	* New rules:
		- LONG_SUBJ - too long subject
		- MIME_BAD_ATTACHMENT - bad attachment type
		- RDNS_NONE - no reverse DNS record for sender's IP
		- Fix MISSING_MIMEOLE rule for modern OE
	* Many other bugfixes, memory leaks plugs thanks to:
		- Coverity scan
		- New gcc-6 warnings
		- valgrind manual iterations
	* Documentation improvements:
		- FAQ list: https://rspamd.com/doc/faq.html
		- Reworked quick start guide
		- Added documentation for all active modules
	* Other changes:
		- Dropped Ubuntu Vivid support
		- Added Ubuntu Xenial support
		- Rework build system for rspamd and rmilter

1.1.4:
	* Print traceback on lua errors in lua config
	* Fix leaks in lua error paths
	* Improve 'R_EMPTY_IMAGE' rule
	* Fix metas memoization in SA plugin
	* Properly set `flag` in fuzzy replies
	* Fix arguments order
	* Fix issue with out-of-boundary reading
	* Fix issues found by coverity
	* Same result checking error found by coverity
	* Fix varargs processing (found by coverity)
	* Fix error in printing hex
	* Reduce weights for some hfilter patterns
	* Add aliases for task:get_from_ip:
		- task:get_addr
		- task:get_from_addr
		- task:get_ip
	*  Rework once_received module
		- Fix priority for `good_hosts`
		- If a good host has been found do not add once_received symbols
		- Fix priorities for strict once_received
		- Add ability to whitelist IP addresses
	* Fix `MISSING_MIMEOLE` rule for modern OE
	* Treat meta tags as embedded tags (#501)

1.1.3:
	* Fix DSN rules when SMTP from is unavailable
	* Fix statconvert routine to avoid lua module usage
	* Set a sane quark for configtest to avoid NULL to be printed in logs
	* Support c11 if available
	* Fix parsing of ip:port strings
	* Add more diagnostic for lua subr errors
	* Fix task:set_from_ip lua method
	* Add basic routines for digital signatures
	* Add tool for digital signatures
	* Add plain open file API method for atomic open
	* Fix parsing nested braces inside logger vars
	* Pre filters now actually skip processing
	* Add pre-filter mode for multimap
	* Switch to apache 2 license

1.1.2:
	* Fix stat_cache closing
	* Add checkpoints to sqlite3 learn cache
	* Do not recompile lua generated headers all the time
	* Increase number of messages learned
	* Fix issues with dual stack and hfilter
	* Disable MID checks for hfilter by default
	* Fix cache definitions in multiple classifier and no type
	* Don't crash if learn cache failed to initialize
	* Fix googlegroups support in maillist plugin
	* Rework flags LUA API:
		- Allow to check for a specific flag
		- Add `learn_spam`, `learn_ham` and `broken_headers` flags
		- Unify internal functions
	* Add `BROKEN_HEADERS` rule
	* Add support for forged confirmation headers (by @AdUser)
	* Allow `any`, `mime` and `smtp` for get_from/get_recipients
	* Add mime types checking plugin
	* Add rule to detect spammers attempts to cheat mime parsing
	* Rework parsing of IP addresses in configuration (better IPv6 support)
	* Add `util.parse_mail_address` function to LUA API
	* Add lua sqlite3 module
	* Implement synchronous redis call
	* Ratelimit: avoid possible indexing of nil value (Fixes #498) (by @fatalbanana)
	* Add stat_convert command to convert stats tokens from sqlite3 to redis
	* Implement redis advanced lua api with pipelining
	* Fix memory leak on redis stat (#500)
	* Fix user/language learn count in sqlite statistics (#496) (by @fatalbanana)
	* Fix build with custom pcre
	* Fix fuzzy relearning (#498)
	* Improve planning of asynchronous tasks
	* Show slow rules in log
	* Add warning for slow regexps
	* Add base32 decode/encode routines to lua util
	* Allow converting of learn cache from sqlite to redis
	* Add methods to check if a messages has from/rcpts
	* Improve and fix multimap plugin:
		- Restore 'header' maps
		- Add filters for headers
		- Add 'email:addr', 'email:user', 'email:domain' and 'email:name' filters
		- Add generic regexp filters
	* Disable reload command in rc scripts
	* Improve runtime CPU dispatcher for libcryptobox
	* Add preliminary support of digital signatures via ed25519
	* Add detection for RDRAND support
	* Print configuration of crypto on start
	* A in SPF presumes AAAA lookup as well

1.1.1:
	* Fix duplicated XBL symbol
	* Reduce log severity for ratelimit missing servers
	* Fix XBL composite to avoid duplicate symbols
	* Reduce weight of URL_ONLY rule due to FP rate
	* Disable fuzzy hashes from the metadata for now
	* Fix processing of empty messages (#486)
	* Always treat DNS timeouts as temporary fail for SPF
	* Fix issue with SPF double IP stack (#483)
	* Use X-Forwarded-For when checking secure_ip (#488)
	* Fix hash calculation for sqlite stats
	* Fix memory corruption on punycode
	* Fix strings allocation in punycode
	* Fix error message (#491)

1.1.0:
	* Incompatible change: sqlite3 and per_user behaviour:
		Now both redis and sqlite3 follows the common principles for per-user
		statistics:
		1) If per-user statistics is enabled check per-user tokens ONLY
		2) If per-user statistics is not enabled then check common tokens ONLY
		If you need old behaviour, then you'd need to use separate classifier
		for per-user statistics.
	* Implement redis statistics backend and cache
	* Implement autolearning for statistics
	* Reworked statistics architecture from scratch
	* Add hyperscan (https://github.com/01org/hyperscan) engine for regular
	  expressions:
		- add lazy loader for hyperscan databases
		- rework regexp cache to have joint pcre/hyperscan scanning
		- implement hyperscan pre-filter support
		- add compilation guards for bad expressions
		- implement `rspamadm control recompile` command
		- implement hyperscan cache monitoring
		- slides: <https://highsecure.ru/rspamd-hyperscan.pdf>
	* Implement flexible task logging
	* Rework fuzzy worker:
		- it is now possible to run multiple fuzzy workers;
		- implement lazy writing as sqlite3 is bad at concurrent writing;
		- add retries for simple sql commands in fuzzy backend;
		- use fine-grained transactions for fuzzy;
		- implement new multi-pubkeys mode;
		- allow encrypted only storages;
		- rework statistics for fuzzy;
		- add `rspamadm control fuzzystat` command for extended statistics;
		- implement human readable output for the previous command;
		- add condition script for learning fuzzy storage;
	* Various fixes to SPF:
		- fix `redirect` records;
		- fix domains when parsing mx/ptr/a records in includes/redirects;
		- fix issues with multiple addresses in SPF records;
		- ignore SPF results in case of DNS failure;
		- adjust TTL of records when resolving subelements of SPF records;
		- always select `v=spf1` line if it is available
		- do not cache records with DNS failure in subrequests;
		- ignore records with temporary fails during subrequests resolving;
		- fix `RDNS_RC_NOREC` support;
	* Add clang plugin for static analysis:
		- implement static checks for `rspamd_printf` format strings;
	* Add 'allow_raw_input' option for non-mime messages
	* Recognize types using libmagic
	* Fix parsing of IPv6 received headers
	* Add new interface of communication between workers in rspamd
	* Add support for named socketpairs
	* Don't write URLs by default as it is too verbose
	* Set status for HTTP replies
	* Try load `rspamd.conf.override`
	* Implement words decaying for text parts to limit many checks
	* Improve support of SA rules and plugins:
		- add check_for_shifted_date and check_for_missing_to_header eval rules;
		- add 'check_relays_unparseable' support;
		- add `check_for_mime('mime_attachement')` function;
		- use new re_cache interface for all SA rules;
		- add support for `Mail::SpamAssassin::Plugin::MIMEHeader`;
		- add support of 'special' SA headers to `exists` function;
		- fix issue when SA metas contain other metas;
		- fix freemail rules;
	* Many fixes to the URL parser
	* Match any newline character in regexps
	* Fix resolving of upstreams and detection of poor IPv6 configurations
	* Parse upstreams selection algorithm from the configuration line
	* Add `reresolve` command to the control interface
	* Generate fuzzy hashes from task metadata (URLs and headers)
	* Add method to check if IP is local and `local_addrs` option
	* Implement forced timeout for delayed filters
	* Disable fast path of pcre-jit as it seems to be broken
	* Bayes fixes:
		- new normalizer function;
		- really use weights of tokens from the OSB algorithm;
		- restore multiple classifiers support;
	* Rules changes:
		- add `R_SUSPICIOUS_URL` rule that detects obfuscated URL's;
		- improve empty image rule;
		- rework `FORGED_RECIPIENTS` rule;
		- reduce weight of `SUSPICIOUS_RECIPS`;
		- fix `*_NORESOLVE_MX` symbols in hfilter;
		- add `SUBJ_ALL_CAPS` rule with support of UTF8
		- add spamhaus SBL to uribl
		- fix `SUSPICIOUS_RECIPS` and `SORTED_RECIPS` rules
		- remove `R_TO_SEEMS_AUTO` as it generates a lot of FP;
		- add new Message-ID regexp for Thunderbird (by @moisseev);
	* Plugins changes:
		- allow ratelimit plugin to set symbol instead of pre-result
		- support IP DNS black lists for URIBL (e.g spamhaus SBL);
		- drop deprecated SURBL bits (by @fatalbanana)
		- rename `JP_SURBL_MULTI` to `ABUSE_SURBL` (by @fatalbanana)
		- add `SURBL_BLOCKED` (by @fatalbanana)
		- add `CR_SURBL`
		- SURBL: allow fallthrough to default symbol (by @fatalbanana)
		- Settings: fix IP match (by @fatalbanana)
		- SURBL: add missing symbols to metric (by @fatalbanana)
		- allow processing images urls for SURBL
		- unconditionally disable SPF for authenticated users and local networks
	* Rework ratelimit plugin
		- switch to `rates` instead of old and stupid strings to setup;
		- check if a bucket is zero and disable the corresponding limits'
		- turn off all buckets by default;
		- check either `rcpt` or `user` buckets, not all together'
		- document new `rates` and `symbol` options;
		- inform user about what buckets are used in the configuration;
	* Add neural network **experimental** plugin
	* Add a sample script to learn neural network from rspamd logs
	* Add documentation strings support to rspamd:
		- add strings for the main configuration options;
		- document workers options;
		- add internal plugin options;
		- create `rspamadm confighelp` routine;
		- implement human readable output for the previous command;
		- add subtree search support;
		- add keyword search support;
	* Documentation improvements, tutorials section, statistics description
	* Many other minor and major bugfixes not noted here

1.0.11:
	* Fix spf redirects
	* Fix domains when parsing mx/ptr/a records in includes/redirects
	* Fix unfolded base64 encoding
	* Fix GError use-after-free
	* Do not rewrite the original url when using redirector
	* Fix parsing of fragment in urls
	* Fix processing of HTML tags
	* Improve empty image rule
	* Avoid long double type
	* Fix tokens weights in OSB algorithm
	* Improve debugging for bayes

1.0.10:
	* Fix settings application (#416)
	* Fix another issue with fixed strings
	* Fix hash function invocation
	* Use the proper string for make_dns_request in lua_http
	* Fix scan time output
	* Update webui:
		- fix labels for greylisting
		- fix dimension of scan time

1.0.9:
	* Emergency fix in keyed blake2 to fix fuzzy hashes and encrypted password
	* Support passwords longer than 64 symbols

1.0.8:
	* Add function to traverse AST atoms
	* Allow dependencies on rspamd symbols for SA metas
	* Fix memory corruption when timeout is removed in fuzzy check
	* Fix encrypted fuzzy add processing
	* Avoid use-after-free in controller session destructor
	* Use session pool instead of task pool in fuzzy check
	* Fix assembly in i386 mode (#413, #412)

1.0.7:
	* Plugged memory leaks in internet address object & html parser
	* Fixed static build
	* Fixed multiple sigchld processing
	* Fixed deletion of signal events after event processing loop
	* Fixed build on ARM (#404 - reported by @Gottox)
	* Fixed setting the default mask for SPF.
	* Fixed sanitisation of HTTP query values
	* Fixed parsing of the last header in encrypted HTTP messages
	* Additions and fixes for test suite & benchmarks
	* Added openssl aes-256-gcm support to libcryptobox & HTTP server
	* Implemented support for starting multiple HTTP servers
	* Implemented batch accept in HTTP server
	* Added module to get data from HTTP headers (#285 - reported by @msimerson)
	* Added `rspamadm control` command
	* Added ability to sort counters output.
	* Added ability to specify custom headers for rspamc client
	* Fix architecture detection
	* Converted history storage to the UCL format
	* Allow flexible number of rows in history
	* Fix action badges in WebUI
	* Add universal cryptobox hash API
	* Migrated to the optimized blake2b implementation adopted from Andrew Moon
	* Allow explicit loading of specific modules
	* Always load settings module
	* Allow to add symbols from settings
	* Fix double free in the controller fuzzy learn command
	* Avoid endless loop when cannot open sqlite db
	* Updated libucl

1.0.6:
	* Fix build on i386
	* Update CentOS7 service file patch (by @fatalbanana)
	* Fix path to rspamadm in Debian init script (by @fatalbanana)
	* Fix broken '_SC_GETPW_R_SIZE_MAX' on FreeBSD
	* Fix portability issues
	* Use cryptobox chacha for libottery
	* Better support of 32 bit builds
	* Fix header name tokens setup
	* Fix levenstein distance method for words
	* Add workaround for old libevent (#400)
	* Fix microseconds in termination timer
	* Fix some more issues with fixed strings
	* Explicitly test CPU instructions even after CPUID call
	* Do not check out of boundary memory
	* Do not output broken emails
	* Fix unknown symbols registration
	* Handle SIGILL using longjmp
	* Block signals when exiting event loop
	* Fix incorrect allocation size
	* Slightly optimize alignment
	* Restore rspamd -t for compatibility
	* Add more sanity checks for emails

1.0.5:
	* Add rspamd control interface:
		- support `stat` command to get runtime stats of rspamd workers
		- support `reload` command to reload runtime elements (e.g. sqlite3 databases)
	* Rework curve25519 library for modular design:
		- add Sandy2x implementation by Tung Chou
		- fix CPU detection for variables loading assembly
		- add testing for curve25519 ECDH
	* New fixed strings library
	* Add `R_SUSPICIOUS_IMAGES` rule
	* Enable mmap in sqlite3
	* Use new strings in the HTTP code
	* Improve google perftools invocation
	* Improve performance profiling in http test
	* Reorganize includes to reduce namespace pollution
	* Allow specific sections printing in configdump command
	* Rework workers signals handlers to be chained if needed
	* Update socketpair utility function
	* Add control_path option for rspamd control protocol
	* Fix ownership when listening on UNIX sockets
	* Rework signals processing in main
	* Remove extra tools from rspamd (they live in rspamadm now)
	* Remove global rspamd_main
	* Add global timeout for the overall task processing (8 seconds by default)
	* Sanitize NULL values for fuzzy backend
	* Store NM between encrypt/decrypt
	* Add textpart:get_words_count method
	* Fix generic DNS request in lua
	* Tune hfilter weights
	* Add support of IPv6 in hfilter
	* Fix parsing of HTTP headers with IP addresses
	* Sync with the recent libucl
	* Various minor bugfixes

1.0.4:
	* Add configdump routine to rspamadm
	* Implement retransmits for fuzzy_check plugin
	* Fix events processing for learning anf checking fuzzy hashes
	* Avoid dependency on unneeded and uncompatible glib include
	* Add `historyreset` command to the controller
	* Fix loading of tokenizer config from dump (#389)
	* Add sorting hints for the history
	* Allow custom lua scripts for users/languages extraction (#388)
	* Do not add FORGED_RECIPIENTS when 'To' is missing (#387)
	* Do not add R_UNDISC_RCPT when 'To' is missing (#387)
	* Add encryption to fuzzy check plugin
	* Add encryption for fuzzy storage
	* Add new epoch for encrypted fuzzy request
	* Add encryption for `rspamd.com` storage
	* Remove gmime processing for LDA mode as it is deadly broken
	* Add routine to find end of headers position in mime messages
	* Fix LDA headers folding
	* Init libraries in rspamc client as well to avoid locale issues
	* Avoid collision with locally installed includes
	* Allocate and free memory with the same allocator in rspamadm (#385)
	* Preserve expired fuzzy hashes counter
	* Improvements in webui:
		- Add favicon.ico
		- Rework history table
		- Fix sorting for the history
		- Migrate to bootstrap 3 and jquery 2
		- Fix css bugs
		- Add glyphicons
		- Add reset history
		- Improve history buttons
		- Redraw graph to avoid display issues
		- Webui is now MIT licensed to match licensing policy of rspamd

1.0.3:
	* Fix piechart clean slice (#380)
	* Fix controller crashes when GString is reallocated (#381)
	* Correctly set locale before start
	* Set C locale for numeric values
	* Add rspamadm routine:
		- add `pw` command to manage passwords
		- add `help` command for displaying help
		- add `configtest` command to check configuration files
		- add `keypair` command for generating encryption keys
		- add `fuzzy_merge` routine to merge fuzzy sqlite databases
		- add a simple manual page for rspamadm
	* Allow metric registration for composite expressions
	* Add strict mode for configtest
	* Add logger counters
	* Save and show learned messages count (#383)
	* Add `no_stat` flag
	* Add `task:set_flag` and `task:get_flags` (#382)
	* Enable foreign keys in sqlite3
	* Remove orphaned shingles from fuzzy storage
	* Optimize synchronization steps for fuzzy storage
	* Allow delayed conditions registration
	* Add lua API for conditions registering

1.0.2:
	* Fix critical bug in webui that prevents password from being sent
	* Rework webui view:
		- Switch to d3.js for graphs
		- Improve piechart look
		- Rework colors for piechart
		- Fix layout for symbols
		- Fix refresh button
	* Add descriptions for whitelist maps
	* Fix build on arm (#379)
	* Fix issue with the last element in the radix trie
	* Add more tests for radix trie algorithm
	* Allow to extract URLs from query strings of other URLs (#361)
	* Initialize rrd fields before writing to file
	* Fix double free if no password has been specified

1.0.1:
	* Add writing to rrd from the controller
	* Fixed lots of bugs in rrd code
	* Adopt new DNS API in hfilter plugin (by @AlexeySa)
	* Allow only one controller process to manage rrd file
	* Set event base for fuzzy calls
	* Improve fuzzy IO errors logging
	* Add rra extraction function to rrd library
	* Add graph handler to the controller
	* Cache correct passwords to avoid too high CPU usage when working with webui
	* Controller sockets are owned by router do not export them to task
	* Optimize logging by skipping hash table search if it's empty
	* Fix loading issue with broken statfiles
	* Print assertions from glib to rspamd logger
	* Load legacy `lua/rspamd.local.lua`
	* Update webui with some fixes to learning and scanning

1.0.0:
	* Rework symbols processing:
		- Improve sorting logic for symbols
		- Organize processing into multiple stages
		- Added asynchronous watchers for symbols
		- Added ability to organize dependencies between symbols
	* Fixed URL redirector:
		- Use optimized POE loop
		- Organize dependencies
		- Fix startup
	* New sqlite3 backend:
		- Allow to have per-languages and per-user statistics
		- Allow sqlite3 to be used as statistics backend
	* Store tokenizer configuration within statfiles
	* Improve bayes statistics:
		- Use headers and images metainformation in bayes
		- Suggest using of pre-processed tokens for statistics
		- Fix tokens normalization for OSB algorithm
	* Rewrite url parsing:
		- Fix numerous issues with url extraction and normalization
		- Fix mailto urls
	* Fix settings plugin to allow custom actions scores
	* Improve rbl plugin
	* Allow capturing patterns in rspamd lua regexp library
	* Add GTUBE support
	* Fix spamc legacy support
	* Add DKIM support to RBL module
	* Fix issues with multiple DKIM signatures
	* Fix issue if rspamd cannot create statfiles (#331)
	* Rework parts and task structure:
		- Now text_parts, parts and received are arrays
		- Pre-allocate arrays with some reasonable defaults
		- Use arrays instead of lists in plugins and checks
		- Remove unused fields from task structure
		- Rework mime_foreach callback function
		- Remove deprecated scan_milliseconds field
	* Add ip_score plugin support (not enabled by default):
		- Can check for asn/country and network using DNS lookups
		- Can store and load reputation from redis server
	* Improve PARTS_DIFFER rule to count merely different words
	* New HTML parser:
		- Parses HTML parts using a set of state machines
		- Extracts useful data and exports it to lua functions:
			+ Styles
			+ Images
			+ URLs
			+ Colors
			+ Structure elements
		- Added HTML rules for some checks
	* New version of LUA DNS API
	* Table versions of many functions in LUA API
	* Improve rspamc client:
		- Print execution time
		- Allow executing of external commands and passing output to them
		- Allow mime output mode when rspamc alters message according to rspamd
		  checks and send it to an external command or stdout
	* Allow scanning of local files using HTTP requests
	* Rework configuration system:
		- Rules are now moved from the $CONFDIR to $RULESDIR to avoid ambiguity
		- All modules configurations are now split in $CONFDIR/modules.d/* to
		  simplify upgrades
		- Move hfilter to plugins
		- Allow plugins and rules to define default scores to simplify metrics
		  setup
		- Include overrides for all modules to honor local/automatic parameters
		- Tune scores for many modules
	* Rework and enable DMARC plugin
	* Add whitelist plugin for SPF/DKIM/DMARC based whitelisting
	* Add some common domains to whitelists shipped with rspamd
	* Rework logging:
		- Now each log entry supports module name and a `tag`. Tag is used to
		  identify unique objects (such as tasks) when checking log files
		- It is possible to turn on debugging for the specific modules
		- Systemd logging is fixed
	* Improve spamassassin plugin.
		- Now headers are matched more like SA
		- Improve support of Message-ID
		- Add support of ToCc header type
		- Fix :addr and :name in headers regexps
	* Resurrect rrd support code
	* Save controller stats between restarts
	* Fixed tonns of bugs
	* Added tonns of minor improvements and features
	* Added more unit tests
	* Create functional tests framework
	* Added documentation for missing modules
	* Added rpm/deb repositories and scripts
	* Updated WebUI and libucl externals

0.9.10:
	* Do not dereference null pointer on learning.
	* Fix some extreme cases in BAYES.
	* Add a workaround to avoid bad HTML messages breaking.
	* Build with -O2 flags by default.
	* Add constraints to limit DNS requests count per task.
	* Add workaround for SURBL DNS flood.
	* Set error if rspamd cannot learn anything.

0.9.9:
	* Don't use RWL_SPAMHAUS_WL (unknown result) for whitelisting (by @fatalbanana)
	* Import updated public suffix list (by @fatalbanana)
	* Remove debug message
	* Fix settings (by @fatalbanana)
	* Remove duplicated symbol registration
	* Use WAL for fuzzy storage
	* RBL fixes (by @fatalbanana):
		- silence errors;
		- yield unknown results from RBLs;
		- fix scoring for DNSWL;
		- fix use of RBL name as symbol;
		- ignore RBL names that would not be yielded;
	* Support captures in regular expressions
	* Add captures support to lua_regexp
	* Support dist on FreeBSD and Darwin
	* Add RCVD_IN_DNSWL_NONE as whitelisting exclusion (by @fatalbanana)
	* Multiple fixes to URL detection:
		- support port definition;
		- fix query and path recognition;
		- fix parsing of multiple slashes in URL;
		- fix parsing query just after port;
		- fix path field in `url:to_table` method;
		- improve support of IP based URLs.
	* Set ignore_whitelists = true for RECEIVED_SPAMHAUS_XBL (by @fatalbanana)
	* Add GTUBE support
	* Ignore User header in SA mode

0.9.8:
	* Fix critical bug in bayes classifier (#305)
	* Fix critical bug in RBL module (by @fatalbanana)
	* Fix and rework settings plugin.
	* Fix get_all_opts for a case of non-iterable options.
	* Use tld for redirector's matching.

0.9.7:
	* Add whitelist_exception setting to RBL module (by @fatalbanana)
	* Don't use RWL_MAILSPIKE_POSSIBLE or DNSWL_BLOCKED for whitelisting (by
	  @fatalbanana)
	* Fix extreme cases in bayes classifier.
	* Fix parsing of urls with '?' at the end of hostname.
	* Update interface.
	* Fix number of issues with webui interaction.
	* Fix saving maps.
	* Allow user@ and @domain matches in multimap.
	* Fix issues with bounces From processing.
	* Fix abs/fabs misuse.
	* Fix builds on suse and arch linux distributions.

0.9.6:
	* Fix memory leak if mime cannot be parsed.
	* Fix dkim cache expiration.
	* Fix issues with redirector HTTP response.
	* Fix abnormal connection closing with certains messages with a high score
	  (issue #296)
	* Fix redirector installation.
	* Use specific POE loop for some systems.
	* Fix number of issues in URL redirector.
	* Fix selecting URLs for sending to redirector.

0.9.5:
	* Avoid double free when extending HTTP message.
	* Fix double free if multiple classifiers are defined.
	* Fix misprint in spamassassin plugin.
	* Fix cpuid invocation on i386.
	* Fix ownership issues for zero-copy decode.
	* Allow __len metamethod on rspamd{text}.
	* Add base64 decoding lua utility.
	* Fix build on FreeBSD
	* Skip spaces at the beginning of mime messages.
	* DBL_ABUSE_REDIR should not have significant weight.
	* Allow to split by lua_regexp rspamd{text} objects.
	* Allow to specify custom stop pattern for lua_tcp.

0.9.4:
	* Fix critical bugs in tokenization algorithm
	* Write unit tests for tokenization
	* Add documentation for lua_tcp
	* Switch off legacy tokenization by default.
	* Fix critical bugs in words normalization
	* Add lua bindings to tokenizer.
	* Implement storing of HTTP headers inside task
	* Add lua API to accerss HTTP headers data
	* Implemented base64 encoding suitable for MIME
	* Use caseless hash and equal functions for HTTP request headers.
	* Improve debian architectures support (by @dottedmag)

0.9.3:
	* Revert incorrect regexp change that broke the default rules
	* Fix lua_tcp module

0.9.2:
	* Fix error on spawning unique workers.
	* Add preliminary version of generic LUA TCP requests API.
	* Use lua 5.1 if luajit is not available (Arm64, PowerPC, s390x etc)
	* Fix fuzzy mime strings with only type.
	* Improve thunderbird sanity checks.
	* Fix critical bug on matching regular expressions.
	* Make hiredis optional dependency.
	* Fix multiple bugs in daemon reloading

0.9.1:
	* Restore utf8 validation for regular expressions to avoid crashes
	* Fix symbols displaying in the interface
	* Add symbol groups to the interface
	* Fix maps ID parsing in the controller
	* Add multimap and regexp modules documentation
	* Backport fixes from libucl
	* Fix debian package (by @dottedmag)
	* Rework XXH32 invocations

0.9.0:
	* Add support of the fast and secure protocol level encryption:
		- curve25519 is used for key exchange;
		- chacha20/poly1305 cryptobox construction for bulk encryption;
		- zero latency overhead;
		- encrypting and balancing HTTP proxy worker
	* Rework expressions and create new expressions library:
		- aggressive optimizations based on the abstract syntax tree;
		- abstract expressions support (regular expressions, functions, lua modules
		  composites and so on)
		- New comparison and '+' operators support
		- New greedy algorithm to minimize execution time of expressions and
		  all symbols
		- Dynamic expressions benchmark and reoptimizations
	* Many improvements to the LUA API:
		- reworked logger module allowing to do pretty print of the most of lua
		  types (including tables and userdata classes)
		- reworked lua redis and lua HTTP to support more features
		- added opaque type for passing large text chunks without copying
		- new regexp module with many auxiliary functions (e.g. `re:split`)
	* LuaJIT is now the default requirement for rspamd allowing to speed up lua
	  execution by a large margin (however, plain lua is still supported)
	* New plugins:
		- spamassassin rules plugin that allows to load and re-use the most of
		  SA rules natively
		- DMARC plugin that evaluates SPF and DKIM policies to the domain policies
		- many old plugins has been reworked to implement new features and improve
		  stability
	* New aho-corasic trie implementation from @mischasan that allows to load and
	  use hundreds of thousands of patterns with no influence on load
	* Support of PCRE JIT and PCRE JIT fast path modes that significantly improves
	  the performance of regular expressions if supported by PCRE
	* New URLs parser and extractor:
		- removed legacy code that was useless for url finding
		- reworked algorithms of URL parsing for more precise and accurate results
		- added top-level-domains tree from http://publicsuffix.org
		- improved emails parsing
		- removed many phishing false positives due to TLD tree check
	* New statistics infrastructure:
		- created a separate layer of statistic library
		- improved OSB-Bayes by re-weighting tokens according to the original
		  academic paper and `crm114` implementation, which reduced false positives
		  rate significantly
		- created learn cache to avoid double learning of statistics and providing
		  an efficient way to re-learn class for a message
		- created abstract layers for different statistics backends
		- implemented new tokenization algorithms with fast or secure (siphash)
		  hashes to generate statistics features
	* Reworked utf8 tokenization that previously corrupted all UTF8 words (minor
	  incompatibility with old fuzzy hashes with utf-8 symbols)
	* SPF module has been completely rewritten to support complex cases of
	  `include` and `redirect` within SPF records
	* DKIM module now supports multiple signatures
	* Controller passwords can now be stored encrypted by `PBKDF2-HMAC` in the
	  configuration file
	* Many hand-written HTTP clients has been replaced with the common rspamd
	  http module
	* New test framework:
		- import lua `telescope` test framework
		- add unit tests for many rspamd modules and routines
		- create a unit test for each possible bug found
		- use luajit ffi for testing C code
		- added preliminary support of functional testing by creating tasks from lua
	* Randomize hash seed to avoid certain hash tables vulnerabilities
	* Documentation improvements:
		- added documentation for the vast majority of rspamd modules
		- added documentation for rspamd protocol
		- added documentation for the most of rspamd LUA extensions
	* Fixed tonns of bugs and memory leaks
	* Added tonns of minor features

0.8.3:
	* Various critical fixes in distribution (by @dottedmag and @fatalbanana)
	* Fixed bugs in url detector to parse certain patterns
	* Add default host and helo for a client
	* Some sanity checks for tokenizer and classifier
	* Reiterate on systemd support
	* Fix missing symbol registration
	* Add support of spamc compatible output
	* Filter double-dots in rbl.lua validate_dns (by @fatalbanana)
	* Update ucl submodule due to critical bugfix

0.8.2:
	* Create fuzzy db if it does not exist
	* Fix: Centos init script: configtest() (by @AlexeySa)
	* Enable one_shot for RECEIVED_SPAMHAUS_XBL - Fixes #102 (by @fatalbanana)
	* Update Exim patch (by @fatalbanana)
	* Fix processing of unix sockets.
	* Allow applying settings to authenticated users (by @fatalbanana)
	* Make settings priorities work as documented (by @fatalbanana)
	* Fix race condition in symbols planner
	* Add DNSWL_BLOCKED symbol (by @fatalbanana)
	* Make Exim pass usernames to rspamd (by @fatalbanana)
	* Update RBL module (by @fatalbanana):
		- fix indentation;
		- collapse loops;
		- avoid calling for un-needed information;
		- allow disabling RBLs for authenticated users
	* once_received.lua: Fix indentation & add exclusion for authenticated users (by @fatalbanana)
	* hfilter.lua: Add exclusion for authenticated users (by @AlexeySa)
	* Updates to hfilter rules (by @AlexeySa)
	* Set empty <> user or addr for msgs without FROM (by @eneq123)
	* Fix: attempt to index field '?' (a nil value) (by @eneq123)
	* Fix: if not exist Date-header (by @AlexeySa)
	* Add task:get_content() method.
	* rbl.lua: Ignore private IP space (by @fatalbanana)
	* Allow to check radix maps from lua by rspamd{ip}
	* Make local exclusions configurable per-RBL (by @fatalbanana)
	* Add rspamd_config:radix_from_config() (by @fatalbanana)
	* Support emails dnsbl in rbl (by @fatalbanana)
	* Complete rework of url extraction logic
	* Allow customizations for unix sockets. (fixes #182)
	* Set lua path according to rspamd settings.
	* Import lua-functional for plugins stuff.
	* Completely rewrite multimap plugin in functional style.
	* Fix FORGED_MUA_THUNDERBIRD_MSGID (fixes #186)
	* Check IPv6 addresses at dnswl.org and Spamhaus whitelist (by @fatalbanana)
	* Add lowercase utility for utf8 strings.
	* Various fixes to build system
	* Updated debian configuration infrastructure (by @dottedmag)

0.8.1:
	* Add sqlite and perl as dependencies for RPM/Debian packages (by @fatalbanana)
	* Remove whitelist.lua from RPM file list (by @fatalbanana)
	* Make Exim pass hostnames to rspamd (by @fatalbanana)
	* Fix building on Fedora (by @fatalbanana)
	* Add toggle for disabling installation of systemd units on Linux (by @fatalbanana)
	* Fix double format rounding that caused output corruption (reported by @fatalbanana)
	* Revert broken change for destructors ordering that led to memory corruption
	* Do not reset symbols case of settings if parsed from lua (reported by @andrejzverev)
	* Fix build on SunOS (by @wiedi)
	* Fix multiple crashes on broken DKIM DNS records
	* Fix critical issue with composites weights removing
	* Fix memory corruption in composites processing code
	* Ignore non-SPF TXT records when parsing SPF includes

0.8.0:
	* New fuzzy check logic:
		- use shingles algorithm for fuzzy matching
		- use blake2 instead of md5 for larger output space
		- combine fuzzy and strict matching
		- allow to organize private storages by means of keys
		- preserve compatibility with previous versions
	* New fuzzy storage:
		- use sqlite instead of own memory based hash tables
		- rework commands interface
		- add conversion from the old format
		- add fuzzy match by shignles
		- support old rspamd versions
	* Add lemmatizing for words used in fuzzy hashes that allows to improve match
	quality by using of the first forms of all words
	* Rework language detection
	* Fix several critical bugs, memory leaks and deadlocks:
		- memory leak in HTML nodes parsing
		- deadlock in logger code
		- deadlock in signals processing
		- crashes in fuzzy_storage
		- crashes in tokenizers if the input was empty
	* Import new libucl with several bugfixes and improvements
	* Support listening on ipv6 addresses only
	* Fix macro expansion in SPF module
	* Several bugfixes in DKIM module
	* Add load headers support for mime parts to the lua API
	* Add documentation for:
		- workers in general
		- fuzzy_storage worker
		- fuzzy_check plugin
		- mimepart and textpart lua API modules

0.7.6:
	* Apply boundary fix for dkim simple canonization
	* Fix ping command
	* Return nil if header was not found in lua_task
	* Fix hang in upstreams revive logic
	* Decode entitles when normalizing HTML parts
	* Fix logic of finding URLs in HTML parts
	* Do not include \0 into length of text when performing conversion to utf8
	* Fix raw vs parsed reperesentations
		Raw parts are now:
			- decoded b64/qp, but *NOT* converted to utf-8
		Processed parts are now:
			- converted to UTF-8
			- normalized if needed (e.g. HTML tags are stripped)
	* Rework DKIM canonization to line based
	* Fix fuzzy hashes adding
	* Use more specific hash function for fuzzy
	* Fix leaking of iconv descriptors
	* Fix PTR resolving in lua resolver
	* Rework spf module.
		- Copy data to memory pool as cached record might be destroyed causing
		  freed memory being passed to the protocol output (use after free)
		- Allow SPF_NEUTRAL policy to be handled separately
		- Add R_SPF_NEUTRAL to the default config
	* Rework `register_symbols` function
	* Allow to disable components of hfilter

0.7.5:
	* Fix owner when creating folder /run/rspamd (by @sfirmery)
	* Fix IP validity checks
	* Decode URLs obtained from HTML tags
	* Fix crash with unweighted upstreams
	* Stop processing headers in parts
	* Set sockaddr.sa_family properly when connectig to upstreams
	* Fix reload issues in surbl and fuzzy_check (reported by @citrin)
	* Fix timeouts in redirector
	* Improve lua errors reporting
	* Fix lua closures processing in libucl
	* Rework calling of lua functions from regexp module
	* Choose raw regexp for raw headers
	* Rework conversion to utf since glib one is broken
	* Ignore SGML style tags in html
	* Fix old bug with non-capturing https urls
	* Fix memory corruption on fuzzy reload (reported by @citrin)
	* Fix percents display in rspamc
	* Fix buffer update for DKIM
	* Do not validate utf for raw headers

0.7.4:
	* Fix build under *BSD
	* Detect HAN unicode script
	* Implement language detection heuristic for text parts
	* Fix time output in history
	* Improve piechart coloring
	* Fix \r\n conversion in DKIM module (reported by @citrin)
	* Try to detect systems with no IPv6 support
	* Fix multiple/single values in use settings (reported by @citrin)
	*  Rework IP addresses in upstreams:
		- Select ipv4/unix addresses if they exist and use ipv6 for ipv6 only
		  upstreams (since the support of ipv6 is poor in many OSes and
		  environments)
		- Free IP list on upstream destruction
		- Add test cases for addresses selection
		- Allow adding of free form IP addresses to upstreams
    * Fix endianness in lua_radix search (reported by @citrin)
    * Soft shutdown should also set wanna_die flag (reported by @citrin)
    * Stop use-after-free in event loop termination
    * Fix processing of very short messages in DKIM (reported by @citrin)
    * Detect systems without shared mutexes
    * Fix issues with PTR and MX elements in SPF parser (reported by @citrin)

0.7.3:
	* New upstreams code:
		- simplify upstreams API;
		- unify strings parsing in upstreams definition;
		- add configuration options for the upstreams;
		- for failed upstreams re-resolve their addresses;
		- use all resolved addresses for an upstream (round-robin);
		- implement stable hashing and use it by default for upstreams;
		- add unit test for upstreams module.
	* Rework signals processing in all rspamd workers:
		- signals are now processed in the event loop;
		- implement the most common signal handlers for all workers;
		- add callbacks for workers specific signal handlers
	*  Fix critical issue with fuzzy storage:
		Fuzzy stroage could not save any hashes on termination due to bugged
		signals handling
    * Fix roll history IP storage
    * Rework ipv4/ipv6 handling in parsing addresses:
		- turn off support of IPV6_V6ONLY socket option;
		- create ipv6 socket prior to ipv4 one to handle systems with v6/v4
		sockets enabled (Linux)
    * Remove CBL as it's wholly included in Spamhaus XBL (by @fatalbanana)
    * Remove nszones.com fake RBL (by @citrin)
    * Fix upstreams interaction for fuzzy_check
    * Verify spf PTR records (reported by @citrin)
    * Fix spf MX records parsing
    * Add compatibility for old libevent (by @yellowman)
    * Sync bugfixes from libucl

0.7.2:
	* Convert all maps to the compressed radix trie
	* Allow IPv6 addresses in IP maps
	* Remove dynamic items support from symbols cache
	* Allow hex encoded output of strings
	* Fix bug with control connections count
	* Process fuzzy weight correctly (reported by @fatalbanana)
	* Remove extra reference retain of http connection on error
	* Remove deprecated options from the default config
	* Add `one_shot` attr to metric's symbols
	* Doc: add documentation for metrics
	* Add Upstart job to debian packaging (by @CameronNemo)
	* Config: improve SURBL symbols descriptions (by @citrin)
	* Config: reflect SURBL changes (by @citrin):
    	- Outblaze removed, malware moved to separate list:
    	http://www.surbl.org/news/internal/MW-malware-sublist-added-to-multi
    * Fix C modules initialization on restart
    * Treat single IP as a single IP in radix lists (reported by @citrin)
    * Do not touch file and core limits if not asked explicitly (reported by @citrin)
    * Improve logging for fuzzy errors
    * Block SIGPIPE for HTTP writing
    * Doc: update manual pages
    * Fix HTTP connection termination
    * Reduce default number of parallel requests to 8
    * Sync with libucl include features

0.7.1:
	* Fix typo in stat output.
	* Fix issues with includes crossing with the system includes
	* Restore testing framework
	* Add radix trie test suite
	* Implement new path-compressed radix trie.
	    - The performance benefit over the old algorithm is about 1.5 times.
		- Memory usage is significantly lower as well.
	    - Now radix trie can accept any IPv4/IPv6 values
	* Various improvements to the memory pools code
	* Fix writing reply to a client when no filters are defined
	* Write base32 encoded fuzzy
	* Fix 'soft reject' action
	* Fix rspamd reload and modules reconfiguration
	* Fix subject rewriting for the default subject
	* Fix states for processing task and pre-filters
	* Fix issues with connection closing
	* Fix crashes in rdns
	* Fix ratelimit pre-filter
	* Update exim patch.
		- Update to the recent exim version
		- Strip extra leading src/ from the patch
		- Remove sendfile since it was broken
		- Fix rspamd spam report for exim
	* Improve documentation

0.7.0:
	* Use HTTP protocol for all operatiosn
	* Webui worker is now removed and controller works as webui
	* Allow to serve static files via controller by option `static_dir`
	* Rspamd interface is now a part of rspamd
	* Rspamc client has been rewritten to use HTTP and non-blocking mode
	allowing to start multiple operations simultaneously (see `-n` option)
	* Lua API was completely reworked to satisfy modern standards of LUA:
		* Module `lua-message` was removed
		* Reduced number of superglobals registered by rspamd
		* Many functions has been redesigned
		* Symbols registration is now more convenient
	* Users settings has been rewritten as lua plugin
	* Reworked headers system as gmime's based one misses many headers and is
	very slow to get headers values
	* Reorganized code and removed embedded jannsson by using UCL for all json
	parsing
	* Migrated to `librdns` for DNS resolving that improves concurrency for
	DNS requests significantly
	* Fixed tonns of bugs in MIME processing
	* Improved metrcis and default symbol's weights
	* Added new RBL's
	* Fixed a number of issues in the modules
	* Removed several memory leaks found
	* Fix unicode processing
	* Fix fuzzy checking for unicode parts
	* Significantly improve documentation and especially LUA API docs
	* See migration notes at https://rspamd.com/doc/migration.html

0.6.8:
	* Controller now listen for localhost and not for 127.0.0.1 by default
	* Allow FCrDNS-style RBL lookups (by @fatalbanana)
	* Reduce threshold for parts_differ function.
	* Fix hostname lookup for rdns rbl (by @AlexeySa)
	* Fix HFILTER_URL_ONELINE to reduce false positive rate.
	* Fix whitelist module.
	* Allow override system predefined settings without touching system ones
	by .try_include macro (by @andrejzverev)
	* Check for [ip.address]-style HELO and suppress lookups. (by
	@fatalbanana)
	* Optimize hfilter (by @AlexeySa)
	* Fix issue with random numbers generator in dns.
	* Use more clever time values to setup entropy.
	* Synced with the recent libucl.

0.6.7:
	* Use ChaCha20 for DNS generator (more secure DNS id)
	* Unknown symbols now has zero weight and not 1.0
	* Fix fuzzy hashes expire time
	* Fix critical issue in statfiles on FreeBSD 9 (and some other platforms)
	* Add .include_map macro to ucl parser
	* Update libucl
	* Fix headers end detection for DKIM module
	* Fix a bug in received headers parser
	* Validate IP addresses before pushing them to lua
	* Start new documentation project
	* Fixed tonns of other minor bugs
	* Start to prepare for 0.7 with HTTP protocol and new settings

0.6.6:
	* Removed issue with BUFSIZ limitation in the controller output
	* Simplify logging symbols escaping
	* Adjusted weights for several rules
	* Improve spamhaus rbl support
	* Removed PBL for received headers checks
	* Added hfilter module that performs various HELO and IP checks.
	* Rspamd can now be reloaded by HUP signal
	* Fuzzy storage should expire hashes properly
	* Build system has been reworked for better supportof pkg-config
	* Various minor bugfixes

0.6.5:
	* Fixed critical bug in DNS resolver, introduced in 0.6.4
	* Improved multimap and rbl plugins to skip
	* Add dns_sockets option for tuning sockets per server in DNS resolver
	* Improved packages for rspamd

0.6.4:
	* Added io channels for DNS request to balance load and reduce id
	collisions chance
	* Fixed a bug in SPF filter that may cause core dump in specific
	circumstances
	* FIxed default config for rbl module
	* It is possible to get a list of rspamc commands with their descriptions
	* Added SORBS bl to the default config
	* 2tld file for surbl module has been significantly extended
	* Perl modules has been removed from the code.
	* Fixed an issue in libucl when parsing macros

0.6.3:
	* Fixed issues with DNS:
	 - labels decompression algorithm was fixed;
	 - added resolve_mx to lua API;
	 - fixed modules that use DNS.
	* Lua modules once_received and emails reworked for new resolver API and UCL.
	* Debian package was polished.
	* Fixed a bug in fuzzy_check module that prevents correct processing messages
	  without valid parts.

0.6.2:
	* Fuzzy check module has been reworked:
	 - now fuzzy_check operates with a group of rules, that define which
	 servers sre to be checked;
	 - it is possible to specify read_only groups to avoid learning errors;
	 - turn fuzzy_check to one_shot mode permanently;
	 - fuzzy_check module configuration is now incompatible with the previous
	 versions.
	* Imported bugfixes from libucl.
	* Fixed whitelist plugin.
	* Fixed statfiles resizing.
	* Improved logging initialization order.
	* Fixed race condition in the controller worker.

0.6.1:
	* Critical bugfixes:
	 - fixed build system;
	 - fixed in_class setting in bayes learning;

0.6.0:
	* Use UCL instead xml for configuration (https://github.com/vstakhov/libucl)
	* Fix statistics module normalization
	* Rework the many modules for the new configuration:
	 - surbl has incompatible configuration;
	 - fuzzy_check has incompatible configuration;
	 - multimap has now new configuration;
	 - received_rbl is removed and replaced by rbl module.
	* Removed deprecated options:
	 - statfile_pool_size;
	 - action and required/reject score for a metric.
	* Simplify build system and unify configuration for all platforms.
	* Improved URL detector (reduced false positive rate).
	* Lua 5.2 is now the default and fully supported version.
	* Tons of bugfixes and minor improvements.

0.5.6:
	* Fix bug with counters incrementing in rolling history
	* Detect expl and exp2l as some systems do not have it
	* Support input streams without Content-Length
	* Implement counters output via rspamc and controller interface
	* Fix bug with udp sockets in fuzzy storage

0.5.5:
	* New bayes normalizator based on inverse chi-square function
	* Various fixes to fuzzy storage
	* Allow update fuzzy storage only from specific IP addresses
	* Better support of IPv6 and address selection algorithms
	* Add CentOS spec file

0.5.4:
	* Fixed issues with diff algorithm
	* Added support of RRD statistics
	* Add webui worker for interface interaction
	* Fix a lot of issues with dynamic conf
	* Fix critical memory leak in settings code
	* Improve stability of the system

0.5.3:
	* Added dynamic options
	* Added advanced metaclassfication
	* Added RESTfull API for controller
	* Improved hashing algorithms
	* Various fixes for rspamc client:
	 - allow interacting with unix sockets
	 - librspamdclient major cleanup
	 - bayes is now default classifier
0.5.2:
	* Added lua bindings for:
	 - basic mime parts, that allows checkign attachements for example;
	 - DNS resolver;
	* Existing lua bindings now works without task object allowing to use them
	in custom code.
	* Threads system was reworked to avoid global lua interpreter lock.
	* DKIM module now converts all line endings to CRLF how opendkim does.
	* URL detector is now more accurate for text parts.
	* Several critical bugs and memory leaks were fixed.

0.5.1:
	* Added lua worker type to handle network connections in lua.
	* Added lua bindings for async_session, IO dispatcher, memory_pool, and
	worker.
	* Composites can now uses other composites in expressions.
	* Fixes for debian package and for FreeBSD >= 9.1
	* Add support of gmime-2.6 if gmime-2.4 is not found.
	* Improve url detection and phishing detection.
	* Add lua mime_part library to get an access to all message part
	attributes (like filename, length, type).

0.5.0:
	* Added SMTP lightweight balancing proxy with XCLIENT support.
	* Added lua bindings for upstreams objects and API.
	* New pre-filters are implemented to support initial checking for messages.
	* Added ratelimit plugin that uses redis protocol to store data.
	* Added ipv6 support to spf and some other modules.
	* Unbreak spf plugin.
	* Allow options with the same name be threated as list.
	* DKIM plugin an parsing code was added.
	* Separate build system to put logic in several shared libraries.
	* Many bugfixes.

0.3.2:
	* Add error handling for regexps
	* Fix quit command in controller interface
	* Write symbols weights to rspamc output
	* Improve logic of selecting rspamc version
	* Do not try to parse broken DNS replies
	* Add 'raw' flag to FROM_EXCESS_BASE64 rule (requested by citrin)
	* Output message id in rspamc reply
	* Fix inserting composite symbol
	* Fix output of log line
	* Document composites
	* Add logging for fuzzy checks
	* Add logging for learning
	* Improve logic of learning messages - do not learn more than specific threshold
	* Fix inserting results for symbols that were incorrectly (for example more than 1 time) defined in config file
	* Do not output control characters if output is not terminal
	* Fix some logic errors in learning
	* Consider lua plugins errors as fatal configuration errors
	* Fix writing message id during fuzzy_add command
	* Display weight of symbols correctly
	* Fixes to winnow learning
	* One more try to improve accuracy of winnow algorithm
	* Add bayesian classifier (initial version)
	* Remove normalizer as it is winnow specific thing, so all statistic algorithms now returns value from 0 to 1
	* Some fixes to fuzzy hashes expiration:
	* Fix assertion while look up value in NULL hash (found by cirtin)
	* Fix normalization for systems that have not tanhl function
	* Ignore rfc822 group addresses
	* Move images library to core rspamd
	* Add lua api to access images properties
	* Add post filters to lua API - filters that would be called after all message's processing
	* Add ability to check for specified symbol in task results from lua
	* Add ability to check for metric's results from lua
	* Add ability to learn specified statfile form lua
	* Add ability to extract filename and size of images from lua
	* Fix assertion while extracting internet address
	* Fix races in fuzzy storage
	* Make spf parser case insensitive
	* Add ability to check hashes of selected mime types
	* Add ability to set minimum size in bytes for mime types
	* Add ability to set minimum dimensions for images
	* Assume all text/* content types as text/plain
	* Fix getting data wrapper for gmime24
	* Many fixes to statfile synchronization system
	* Fixed statfile pool initialization and synchronization with disk
	* Prepare 0.3.2
	* Fix Mail::Rspamd::Config for new rspamd features
	* Use Mail::Rspamd::Config in rspamc client
	* Write user's name to rspamd log
	* Prepare rspamd build infrastructure for creating rpm and deb packages
	* Fix depends
	* Add start script for linux systems
	* Fix shared usage of statfiles
	* Add invalidation of statfiles in case of learning, so now statfiles
	* This should fix shared usage of statfile pool by several processes
	* Fix misprint (reported by az)
	* Fix stupid error when all checks can be done in a single pass
	* New trie based url scanner (based on libcamel)
	* Small fixes to rspamd perl client
	* Write fuzzy hashes info to log
	* Add trie interface to lua api
	* Explain sample config and cleanup it

0.3.1:
	* Add modules documentation
	* Continue implementing smtp proxy
	* Implement new learning system, now rspamd should be much more intelligent while learning messages
	* Convert statistic sums to use long double for counters
	* Use hyperbolic tangent for internal normalizer
	* In classify normalize result after comparing, not before
	* New symbols sorter
	* Fix strict aliasing while compiling with optimization
	* Fix tanhl detection for platforms that have not implementation of it
	* Remove several compile warnings
	* Add experimental support of dynamic rules to regexp module
	* Document views configuration
	* Several fixes to documentation
	* Add more logic for dynamic rules
	* Add documentation for dynamic rules
	* Add ability to make negations in networks in dynamic rules
	* Clean up cache items correctly
	* Implement basic SMTP dialog:
	* Implement interaction with smtp upstream (with support of XCLIENT)
	* Check messages received via smtp proxy
	* Add support for sendfile in io dispatcher
	* Fix issues with compatibility of worker_task and smtp proxy
	* Proxy DATA command
	* Fix SMTP
	* Change metric logic
	* Completely remove lex/yacc readers for config
	* Make common sense of metric/action and symbols
	* Sync changes with all plugins
	* Incorrectly removed in previous commit
	* Fix misprint (by Andrej Zverev)
	* announce the "password" keyword in usage list
	* Implement initial version of greylisting triplets storage
	* Fix issues with smtp worker
	* Fix QUIT command in SMTP worker
	* Some fixes about new metrics system (may be incomplete)
	* Get weights of symbol from default metric for symbols cache
	* Fix setting task->from/task->rctp in smtp client
	* Copy from and rcpt correctly
	* Some performance improvements to IO dispatcher (do not drain the whole buffer after a single line readed)
	* Fix smtp data input
	* Fix misprint
	* Add limit of maximum allowed smtp session errors
	* New logic of SURBL module:
	* Use system mkstemp(3) on systems where it is available as glib implementation
	* Try to fix memmove issues in io dispatcher
	* Remove debug from SURBL module
	* Rewrite buffered input for line policy (again)
	* Fix issue with links that are ip addresses in numeric form in surbl
	* On Darwin use BSD style sendfile definition
	* Reorganize platform specific knobs in CMakeLists
	* Use gettimeofday on systems that have not clock_getres
	* Use ftime for dns trans id generation on systems without clock_getres
	* Darwin sendfile(2) support
	* TIMEDB->TIMEB
	* More to previous commit
	* Pass env from main() arguments instead of platform specific global environ
	* Fix compatibility issues
	* Fix -lintl detection
	* Init some variables to avoid problems
	* Remove garbadge (gnome terminal sucks)
	* Add more information about why we drop smtp connection
	* Fix mkstemp call
	* Send to upstream QUIT command at the end of session
	* Check return value of each rspamd_dispatcher_write as in case of write errors sessions can be destroyed early
	* Fix states in smtp dialog
	* Use rspamd_snprintf instead of libc one
	* Fix URLS command
	* Fix reconfigure process of surbl module
	* Fix destroying smtp session (unmap memory and do not delete pool early)
	* Delete pool after using its variables
	* Delay timer must be registered in async session to correctly handle connection termination
	* Register dns requests in session too
	* Make session before registering events
	* Remove events in handlers
	* Add ability to set filters for smtp worker for each smtp stage
	* Add very initial version of DNS resolver (many things to be done)
	* Announce weights and sync
	* Fix few typo
	* Understand short names of facility in logging config
	* Add ability to make whitelist for spf checks
	* Misprint != -> ==
	* Handle lua tag in way that it is not required to write additional text:
	* Strip all starting whitespace symbols from xml texts
	* Fix stupid bug in calculating buffer length while reading file maps
	* Add resolv.conf parsing into dns.c
	* Fix microseconds<->milliseconds conversions
	* Take callback argument in Mail::Rspamd::Client for processing files and directories
	* Print results if rspamc is called for a directory
	* Fix stupid error with surbl module reconfig (another one, blame me)
	* Do not show duplicate urls in url header
	* Fix detection of numeric urls (reported by citrin)
	* Write real time of message's scan to log (not only virtual)
	* Fix chartable module in utf mode
	* Fix parsing of some broken urls
	* Add ability to test regexp with 'T' flag
	* Write more code for DNS resolver:
	* Make DNS resolver working
	* Many improvements to rspamd test suite: now it CAN be used for testing rspamd functionality
	* Write DNS resolver tests
	* Fix issues with memory_pool mutexes and with creating of statfiles
	* Forgotten in previous commit
	* Add support for parsing SPF and SRV records
	* Fix PTR parsing
	* Add tests
	* Make SURBL module to use rspamd dns module
	* Several fixes to DNS logic
	* Remove evdns and use only rspamd resolver
	* Very hard to detect problem with race among error in socket and destroying task while we are writing to socket and go through a hash table
	* Fix resolving in smtp module
	* Init events before configuring resolver in smtp worker
	* Set resolver inside task
	* Fix reload signal (reported by citrin)
	* Some improvements to redirector
	* Call has_forked method to inform POE about fork
	* Fix lua DNS code
	* Decompress labels in DNS packets more strictly
	* Fix some problems with TXT records
	* Try to fix removing of DNS events
	* Do not insert unparsed RR's into reply
	* Calling callbacks may cause destroying session from which we are calling callback so we MUST call callback as the latest action
	* Fix check_smtp_data function
	* Add ability to make views by recipient
	* Add ability to set metric's action from config file
	* Fix bug with writing garbadge if message has no urls or no messages
	* Fix bug with incorrect behaviour of compare_parts_distance function
	* Add ability to assign several actions to one metric
	* Report action in rspamc protocol
	* Mail::Rspamd::Client and rspamc can now understand Action header too
	* Write action to log as well
	* Make valgrind happy about comparing symbols
	* Add more debug to comparing parts distance function
	* Write action even if message has no symbols
	* Make improvements to HTML entities decoder: now it replaces entities with common characters and
	* Add -d option to force debug output
	* Assume 7bit as default transfer encoding
	* Do not overwrite lua plugins and configs if they already exists in target directory
	* Improve logging
	* Write queue id to log
	* Remove test messages from cmake
	* Reopen log file by USR1 signal
	* Add reopenlog method to FreeBSD rc script
	* Adopt foreach for cmake 2.6
	* Fix to rc script
	* Do not try to resolve names with several dots in a row
	* Fix surbl request formatting for ip addresses
	* Handle cases of broken requests
	* Fix problems with parsing compressed names
	* Fix TXT records parsing
	* Fix expanding spf macros that may fail in rare cases
	* Fix another error with early task destroying
	* Handle empty from header
	* Improve reopenlog command in rc script
	* Strip trailing whitespace characters in Mail::Rspamd::Client
	* Use ungreedy match to strip trailing whitespaces
	* Stupid error in calculation compressed label length
	* Some optimizations to client library
	* Do not compare empty parts
	* Empty and non-empty parts are always different
	* Save in regexp cache the whole regexp with header name (if exists) and with flags
	* Add rspamd_log variable to lua plugins to access logging functions
	* Each part in rspamd task now can have parent part
	* Check for parts distance only for multipart/alternative subparts
	* Do not check attachements even if they are text (but attached as file)
	* Do not die if write (2) returned ENOSPACE while doing logging, turn on throttling mode instead (1 write try in a second)
	* Add ability to turn on debug for specific symbols
	* Add ability to configure dns timeouts and dns retransmits in config file
	* More debug
	* Fix extracting arguments in lua logger interface
	* Turn off debug_ip during reload if it was disabled by new config
	* Improve lua logging
	* Pre-init symbols cache when rereading config
	* Fix lua representing of invalid ip (nil, not 255.255.255.255)
	* Fix R_TO_SEEMS_AUTO rule (by citrin)
	* Add multimap lua plugin
	* Fix some multimap issues
	* Try to save images hashes to fuzzy storage to stop some annoying spammers
	* Allocate some more bytes for read buffer to avoid incorrect behavoiur
	* Add ability to check dns black lists by multimap module
	* Add multimap documentation
	* Fix labels parsing
	* Another try to save regexps in cache correctly
	* Improve test logs for regexps
	* Fix parsing txt records to avoid reading of uninitialized data
	* Fix error with writing symbols cache file
	* Fix error while working in utf mode when raw regexps was not created properly
	* Do not add extra byte while converting text to utf
	* Add error handling for regexps<|MERGE_RESOLUTION|>--- conflicted
+++ resolved
@@ -1,5 +1,3 @@
-<<<<<<< HEAD
-=======
 1.7.2: 23 Mar 2018
 	* [Feature] Store emails in Clickhouse
 	* [Feature] Support single quotes in config
@@ -15,7 +13,6 @@
 	* [WebUI] Add link tag for favicon.ico
 	* [WebUI] Display hostname:port/path in the page title
 
->>>>>>> e87232fd
 1.7.1: 20 Mar 2018
 	* [CritFix] Fix lowercase comparison
 	* [CritFix] Timezone defines seconds WEST UTC not East
